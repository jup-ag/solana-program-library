mod client;
mod output;

use {
    crate::{
        client::*,
        output::{CliStakePool, CliStakePoolDetails, CliStakePoolStakeAccountInfo, CliStakePools},
    },
    clap::{
        crate_description, crate_name, crate_version, value_t, value_t_or_exit, App, AppSettings,
        Arg, ArgGroup, ArgMatches, SubCommand,
    },
    solana_clap_utils::{
        input_parsers::{keypair_of, pubkey_of},
        input_validators::{
            is_amount, is_keypair_or_ask_keyword, is_parsable, is_pubkey, is_url,
            is_valid_percentage, is_valid_pubkey, is_valid_signer,
        },
        keypair::{signer_from_path_with_config, SignerFromPathConfig},
    },
    solana_cli_output::OutputFormat,
    solana_client::rpc_client::RpcClient,
    solana_program::{
        borsh::{get_instance_packed_len, get_packed_len},
        instruction::Instruction,
        program_pack::Pack,
        pubkey::Pubkey,
        stake,
    },
    solana_remote_wallet::remote_wallet::RemoteWalletManager,
    solana_sdk::{
        commitment_config::CommitmentConfig,
        native_token::{self, Sol},
        signature::{Keypair, Signer},
        signers::Signers,
        system_instruction,
        transaction::Transaction,
    },
    spl_associated_token_account::{create_associated_token_account, get_associated_token_address},
    spl_stake_pool::state::ValidatorStakeInfo,
    spl_stake_pool::{
        self, find_stake_program_address, find_transient_stake_program_address,
        find_withdraw_authority_program_address,
        instruction::{FundingType, PreferredValidatorType},
        state::{Fee, FeeType, StakePool, ValidatorList},
        MINIMUM_ACTIVE_STAKE,
    },
    std::cmp::Ordering,
    std::{process::exit, sync::Arc},
};

pub(crate) struct Config {
    rpc_client: RpcClient,
    verbose: bool,
    output_format: OutputFormat,
    manager: Box<dyn Signer>,
    staker: Box<dyn Signer>,
    funding_authority: Option<Box<dyn Signer>>,
    token_owner: Box<dyn Signer>,
    fee_payer: Box<dyn Signer>,
    dry_run: bool,
    no_update: bool,
}

type Error = Box<dyn std::error::Error>;
type CommandResult = Result<(), Error>;

const STAKE_STATE_LEN: usize = 200;

macro_rules! unique_signers {
    ($vec:ident) => {
        $vec.sort_by_key(|l| l.pubkey());
        $vec.dedup();
    };
}

fn check_fee_payer_balance(config: &Config, required_balance: u64) -> Result<(), Error> {
    let balance = config.rpc_client.get_balance(&config.fee_payer.pubkey())?;
    if balance < required_balance {
        Err(format!(
            "Fee payer, {}, has insufficient balance: {} required, {} available",
            config.fee_payer.pubkey(),
            Sol(required_balance),
            Sol(balance)
        )
        .into())
    } else {
        Ok(())
    }
}

const FEES_REFERENCE: &str = "Consider setting a minimal fee. \
                              See https://spl.solana.com/stake-pool/fees for more \
                              information about fees and best practices. If you are \
                              aware of the possible risks of a stake pool with no fees, \
                              you may force pool creation with the --unsafe-fees flag.";

fn check_stake_pool_fees(
    epoch_fee: &Fee,
    withdrawal_fee: &Fee,
    deposit_fee: &Fee,
) -> Result<(), Error> {
    if epoch_fee.numerator == 0 || epoch_fee.denominator == 0 {
        return Err(format!("Epoch fee should not be 0. {}", FEES_REFERENCE,).into());
    }
    let is_withdrawal_fee_zero = withdrawal_fee.numerator == 0 || withdrawal_fee.denominator == 0;
    let is_deposit_fee_zero = deposit_fee.numerator == 0 || deposit_fee.denominator == 0;
    if is_withdrawal_fee_zero && is_deposit_fee_zero {
        return Err(format!(
            "Withdrawal and deposit fee should not both be 0. {}",
            FEES_REFERENCE,
        )
        .into());
    }
    Ok(())
}

fn get_signer(
    matches: &ArgMatches<'_>,
    keypair_name: &str,
    keypair_path: &str,
    wallet_manager: &mut Option<Arc<RemoteWalletManager>>,
    signer_from_path_config: SignerFromPathConfig,
) -> Box<dyn Signer> {
    signer_from_path_with_config(
        matches,
        matches.value_of(keypair_name).unwrap_or(keypair_path),
        keypair_name,
        wallet_manager,
        &signer_from_path_config,
    )
    .unwrap_or_else(|e| {
        eprintln!("error: {}", e);
        exit(1);
    })
}

fn send_transaction_no_wait(
    config: &Config,
    transaction: Transaction,
) -> solana_client::client_error::Result<()> {
    if config.dry_run {
        let result = config.rpc_client.simulate_transaction(&transaction)?;
        println!("Simulate result: {:?}", result);
    } else {
        let signature = config.rpc_client.send_transaction(&transaction)?;
        println!("Signature: {}", signature);
    }
    Ok(())
}

fn send_transaction(
    config: &Config,
    transaction: Transaction,
) -> solana_client::client_error::Result<()> {
    if config.dry_run {
        let result = config.rpc_client.simulate_transaction(&transaction)?;
        println!("Simulate result: {:?}", result);
    } else {
        let signature = config
            .rpc_client
            .send_and_confirm_transaction_with_spinner(&transaction)?;
        println!("Signature: {}", signature);
    }
    Ok(())
}

fn checked_transaction_with_signers<T: Signers>(
    config: &Config,
    instructions: &[Instruction],
    signers: &T,
) -> Result<Transaction, Error> {
    let recent_blockhash = config.rpc_client.get_latest_blockhash()?;
    let transaction = Transaction::new_signed_with_payer(
        instructions,
        Some(&config.fee_payer.pubkey()),
        signers,
        recent_blockhash,
    );
    check_fee_payer_balance(
        config,
        config
            .rpc_client
            .get_fee_for_message(transaction.message())?,
    )?;
    Ok(transaction)
}

fn new_stake_account(
    fee_payer: &Pubkey,
    instructions: &mut Vec<Instruction>,
    lamports: u64,
) -> Keypair {
    // Account for tokens not specified, creating one
    let stake_receiver_keypair = Keypair::new();
    let stake_receiver_pubkey = stake_receiver_keypair.pubkey();
    println!(
        "Creating account to receive stake {}",
        stake_receiver_pubkey
    );

    instructions.push(
        // Creating new account
        system_instruction::create_account(
            fee_payer,
            &stake_receiver_pubkey,
            lamports,
            STAKE_STATE_LEN as u64,
            &stake::program::id(),
        ),
    );

    stake_receiver_keypair
}

#[allow(clippy::too_many_arguments)]
fn command_create_pool(
    config: &Config,
    deposit_authority: Option<Keypair>,
    epoch_fee: Fee,
<<<<<<< HEAD
    stake_withdrawal_fee: Fee,
    stake_deposit_fee: Fee,
    treasury_fee: Fee,
    validator_fee: Fee,
    stake_referral_fee: u8,
=======
    withdrawal_fee: Fee,
    deposit_fee: Fee,
    referral_fee: u8,
>>>>>>> b6bafc7a
    max_validators: u32,
    stake_pool_keypair: Option<Keypair>,
    validator_list_keypair: Option<Keypair>,
    mint_keypair: Option<Keypair>,
    reserve_keypair: Option<Keypair>,
<<<<<<< HEAD
    treasury_keypair: Option<Keypair>,
    validator_fee_keypair: Option<Keypair>,
=======
    unsafe_fees: bool,
>>>>>>> b6bafc7a
) -> CommandResult {
    if !unsafe_fees {
        check_stake_pool_fees(&epoch_fee, &withdrawal_fee, &deposit_fee)?;
    }
    let reserve_keypair = reserve_keypair.unwrap_or_else(Keypair::new);
    println!("Creating reserve stake {}", reserve_keypair.pubkey());

    let mint_keypair = mint_keypair.unwrap_or_else(Keypair::new);
    println!("Creating mint {}", mint_keypair.pubkey());

    let treasury_keypair = treasury_keypair.unwrap_or_else(Keypair::new);
    println!("Creating treasury {}", treasury_keypair.pubkey());

    let validator_fee_keypair = validator_fee_keypair.unwrap_or_else(Keypair::new);
    println!(
        "Creating validator`s fee {}",
        validator_fee_keypair.pubkey()
    );

    let stake_pool_keypair = stake_pool_keypair.unwrap_or_else(Keypair::new);

    let validator_list_keypair = validator_list_keypair.unwrap_or_else(Keypair::new);

    let reserve_stake_balance = config
        .rpc_client
        .get_minimum_balance_for_rent_exemption(STAKE_STATE_LEN)?
        + 1;
    let mint_account_balance = config
        .rpc_client
        .get_minimum_balance_for_rent_exemption(spl_token::state::Mint::LEN)?;
    let pool_fee_account_balance = config
        .rpc_client
        .get_minimum_balance_for_rent_exemption(spl_token::state::Account::LEN)?;
    let stake_pool_account_lamports = config
        .rpc_client
        .get_minimum_balance_for_rent_exemption(get_packed_len::<StakePool>())?;
    let empty_validator_list = ValidatorList::new(max_validators);
    let validator_list_size = get_instance_packed_len(&empty_validator_list)?;
    let validator_list_balance = config
        .rpc_client
        .get_minimum_balance_for_rent_exemption(validator_list_size)?;
    let mut total_rent_free_balances = reserve_stake_balance
        + mint_account_balance
        + pool_fee_account_balance
        + stake_pool_account_lamports
        + validator_list_balance;

    let default_decimals = spl_token::native_mint::DECIMALS;

    // Calculate withdraw authority used for minting pool tokens
    let (withdraw_authority, _) = find_withdraw_authority_program_address(
        &spl_stake_pool::id(),
        &stake_pool_keypair.pubkey(),
    );

    if config.verbose {
        println!("Stake pool withdraw authority {}", withdraw_authority);
    }

    let token_account_rent_exempt = config
        .rpc_client
        .get_minimum_balance_for_rent_exemption(spl_token::state::Account::LEN)?;

    let mut instructions = vec![
        // Account for the stake pool reserve
        system_instruction::create_account(
            &config.fee_payer.pubkey(),
            &reserve_keypair.pubkey(),
            reserve_stake_balance,
            STAKE_STATE_LEN as u64,
            &stake::program::id(),
        ),
        stake::instruction::initialize(
            &reserve_keypair.pubkey(),
            &stake::state::Authorized {
                staker: withdraw_authority,
                withdrawer: withdraw_authority,
            },
            &stake::state::Lockup::default(),
        ),
        // Account for the stake pool mint
        system_instruction::create_account(
            &config.fee_payer.pubkey(),
            &mint_keypair.pubkey(),
            mint_account_balance,
            spl_token::state::Mint::LEN as u64,
            &spl_token::id(),
        ),
        // Initialize pool token mint account
        spl_token::instruction::initialize_mint(
            &spl_token::id(),
            &mint_keypair.pubkey(),
            &withdraw_authority,
            None,
            default_decimals,
        )?,
        // Create treasury account
        system_instruction::create_account(
            &config.fee_payer.pubkey(),
            &treasury_keypair.pubkey(),
            token_account_rent_exempt,
            spl_token::state::Account::LEN as u64,
            &spl_token::id(),
        ),
        // Initialize treasury account as token account
        spl_token::instruction::initialize_account(
            &spl_token::id(),
            &treasury_keypair.pubkey(),
            &mint_keypair.pubkey(),
            &config.manager.pubkey(),
        )?,
        // Create validator fee account
        system_instruction::create_account(
            &config.fee_payer.pubkey(),
            &validator_fee_keypair.pubkey(),
            token_account_rent_exempt,
            spl_token::state::Account::LEN as u64,
            &spl_token::id(),
        ),
        // Initialize validator fee account as token account
        spl_token::instruction::initialize_account(
            &spl_token::id(),
            &validator_fee_keypair.pubkey(),
            &mint_keypair.pubkey(),
            &config.manager.pubkey(),
        )?,
    ];

    let pool_fee_account = add_associated_token_account(
        config,
        &mint_keypair.pubkey(),
        &config.manager.pubkey(),
        &mut instructions,
        &mut total_rent_free_balances,
    );
    println!("Creating pool fee collection account {}", pool_fee_account);

    let mut setup_transaction =
        Transaction::new_with_payer(&instructions, Some(&config.fee_payer.pubkey()));

    let mut initialize_transaction = Transaction::new_with_payer(
        &[
            // Validator stake account list storage
            system_instruction::create_account(
                &config.fee_payer.pubkey(),
                &validator_list_keypair.pubkey(),
                validator_list_balance,
                validator_list_size as u64,
                &spl_stake_pool::id(),
            ),
            // Account for the stake pool
            system_instruction::create_account(
                &config.fee_payer.pubkey(),
                &stake_pool_keypair.pubkey(),
                stake_pool_account_lamports,
                get_packed_len::<StakePool>() as u64,
                &spl_stake_pool::id(),
            ),
            // Initialize stake pool
            spl_stake_pool::instruction::initialize(
                &spl_stake_pool::id(),
                &stake_pool_keypair.pubkey(),
                &config.manager.pubkey(),
                &config.staker.pubkey(),
                &withdraw_authority,
                &validator_list_keypair.pubkey(),
                &reserve_keypair.pubkey(),
                &mint_keypair.pubkey(),
                &pool_fee_account,
                &treasury_keypair.pubkey(),
                &validator_fee_keypair.pubkey(),
                &spl_token::id(),
                deposit_authority.as_ref().map(|x| x.pubkey()),
                epoch_fee,
<<<<<<< HEAD
                stake_withdrawal_fee,
                stake_deposit_fee,
                stake_referral_fee,
                treasury_fee,
                validator_fee,
=======
                withdrawal_fee,
                deposit_fee,
                referral_fee,
>>>>>>> b6bafc7a
                max_validators,
            ),
        ],
        Some(&config.fee_payer.pubkey()),
    );

    let recent_blockhash = config.rpc_client.get_latest_blockhash()?;
    check_fee_payer_balance(
        config,
        total_rent_free_balances
            + config
                .rpc_client
                .get_fee_for_message(setup_transaction.message())?
            + config
                .rpc_client
                .get_fee_for_message(initialize_transaction.message())?,
    )?;
    let mut setup_signers = vec![
        config.fee_payer.as_ref(),
        &mint_keypair,
        &reserve_keypair,
        &treasury_keypair,
        &validator_fee_keypair,
    ];
    unique_signers!(setup_signers);
    setup_transaction.sign(&setup_signers, recent_blockhash);
    send_transaction(config, setup_transaction)?;

    println!(
        "Creating stake pool {} with validator list {}",
        stake_pool_keypair.pubkey(),
        validator_list_keypair.pubkey()
    );
    let mut initialize_signers = vec![
        config.fee_payer.as_ref(),
        &stake_pool_keypair,
        &validator_list_keypair,
        config.manager.as_ref(),
    ];
    if let Some(deposit_authority) = deposit_authority {
        println!(
            "Deposits will be restricted to {} only, this can be changed using the set-funding-authority command.",
            deposit_authority.pubkey()
        );
        let mut initialize_signers = initialize_signers.clone();
        initialize_signers.push(&deposit_authority);
        unique_signers!(initialize_signers);
        initialize_transaction.sign(&initialize_signers, recent_blockhash);
    } else {
        unique_signers!(initialize_signers);
        initialize_transaction.sign(&initialize_signers, recent_blockhash);
    }
    send_transaction(config, initialize_transaction)?;
    Ok(())
}

fn command_vsa_add(
    config: &Config,
    stake_pool_address: &Pubkey,
    vote_account: &Pubkey,
) -> CommandResult {
    let (stake_account_address, _) =
        find_stake_program_address(&spl_stake_pool::id(), vote_account, stake_pool_address);
    println!(
        "Adding stake account {}, delegated to {}",
        stake_account_address, vote_account
    );
    let stake_pool = get_stake_pool(&config.rpc_client, stake_pool_address)?;
    let validator_list = get_validator_list(&config.rpc_client, &stake_pool.validator_list)?;
    if validator_list.contains(vote_account) {
        println!(
            "Stake pool already contains validator {}, ignoring",
            vote_account
        );
        return Ok(());
    }

    if !config.no_update {
        command_update(config, stake_pool_address, false, false)?;
    }

    let mut signers = vec![config.fee_payer.as_ref(), config.staker.as_ref()];
    unique_signers!(signers);
    let transaction = checked_transaction_with_signers(
        config,
        &[
            spl_stake_pool::instruction::add_validator_to_pool_with_vote(
                &spl_stake_pool::id(),
                &stake_pool,
                stake_pool_address,
                &config.fee_payer.pubkey(),
                vote_account,
            ),
        ],
        &signers,
    )?;

    send_transaction(config, transaction)?;
    Ok(())
}

fn command_vsa_remove(
    config: &Config,
    stake_pool_address: &Pubkey,
    vote_account: &Pubkey,
    new_authority: &Option<Pubkey>,
    stake_receiver: &Option<Pubkey>,
) -> CommandResult {
    if !config.no_update {
        command_update(config, stake_pool_address, false, false)?;
    }

    let (stake_account_address, _) =
        find_stake_program_address(&spl_stake_pool::id(), vote_account, stake_pool_address);
    println!(
        "Removing stake account {}, delegated to {}",
        stake_account_address, vote_account
    );

    let stake_pool = get_stake_pool(&config.rpc_client, stake_pool_address)?;

    let mut instructions = vec![];
    let mut stake_keypair = None;

    let stake_receiver = stake_receiver.unwrap_or_else(|| {
        let new_stake_keypair = new_stake_account(
            &config.fee_payer.pubkey(),
            &mut instructions,
            /* stake_receiver_account_balance = */ 0,
        );
        let stake_pubkey = new_stake_keypair.pubkey();
        stake_keypair = Some(new_stake_keypair);
        stake_pubkey
    });

    let staker_pubkey = config.staker.pubkey();
    let new_authority = new_authority.as_ref().unwrap_or(&staker_pubkey);

    let validator_list = get_validator_list(&config.rpc_client, &stake_pool.validator_list)?;
    let validator_stake_info = validator_list
        .find(vote_account)
        .ok_or("Vote account not found in validator list")?;

    let mut signers = vec![config.fee_payer.as_ref(), config.staker.as_ref()];
    if let Some(stake_keypair) = stake_keypair.as_ref() {
        signers.push(stake_keypair);
    }
    instructions.push(
        // Create new validator stake account address
        spl_stake_pool::instruction::remove_validator_from_pool_with_vote(
            &spl_stake_pool::id(),
            &stake_pool,
            stake_pool_address,
            vote_account,
            new_authority,
            validator_stake_info.transient_seed_suffix_start,
            &stake_receiver,
        ),
    );
    unique_signers!(signers);
    let transaction = checked_transaction_with_signers(config, &instructions, &signers)?;
    send_transaction(config, transaction)?;
    Ok(())
}

fn command_increase_validator_stake(
    config: &Config,
    stake_pool_address: &Pubkey,
    vote_account: &Pubkey,
    amount: f64,
) -> CommandResult {
    let lamports = native_token::sol_to_lamports(amount);
    if !config.no_update {
        command_update(config, stake_pool_address, false, false)?;
    }

    let stake_pool = get_stake_pool(&config.rpc_client, stake_pool_address)?;
    let validator_list = get_validator_list(&config.rpc_client, &stake_pool.validator_list)?;
    let validator_stake_info = validator_list
        .find(vote_account)
        .ok_or("Vote account not found in validator list")?;

    let mut signers = vec![config.fee_payer.as_ref(), config.staker.as_ref()];
    unique_signers!(signers);
    let transaction = checked_transaction_with_signers(
        config,
        &[
            spl_stake_pool::instruction::increase_validator_stake_with_vote(
                &spl_stake_pool::id(),
                &stake_pool,
                stake_pool_address,
                vote_account,
                lamports,
                validator_stake_info.transient_seed_suffix_start,
            ),
        ],
        &signers,
    )?;
    send_transaction(config, transaction)?;
    Ok(())
}

fn command_decrease_validator_stake(
    config: &Config,
    stake_pool_address: &Pubkey,
    vote_account: &Pubkey,
    amount: f64,
) -> CommandResult {
    let lamports = native_token::sol_to_lamports(amount);
    if !config.no_update {
        command_update(config, stake_pool_address, false, false)?;
    }

    let stake_pool = get_stake_pool(&config.rpc_client, stake_pool_address)?;
    let validator_list = get_validator_list(&config.rpc_client, &stake_pool.validator_list)?;
    let validator_stake_info = validator_list
        .find(vote_account)
        .ok_or("Vote account not found in validator list")?;

    let mut signers = vec![config.fee_payer.as_ref(), config.staker.as_ref()];
    unique_signers!(signers);
    let transaction = checked_transaction_with_signers(
        config,
        &[
            spl_stake_pool::instruction::decrease_validator_stake_with_vote(
                &spl_stake_pool::id(),
                &stake_pool,
                stake_pool_address,
                vote_account,
                lamports,
                validator_stake_info.transient_seed_suffix_start,
            ),
        ],
        &signers,
    )?;
    send_transaction(config, transaction)?;
    Ok(())
}

fn command_set_preferred_validator(
    config: &Config,
    stake_pool_address: &Pubkey,
    preferred_type: PreferredValidatorType,
    vote_address: Option<Pubkey>,
) -> CommandResult {
    let stake_pool = get_stake_pool(&config.rpc_client, stake_pool_address)?;
    let mut signers = vec![config.fee_payer.as_ref(), config.staker.as_ref()];
    unique_signers!(signers);
    let transaction = checked_transaction_with_signers(
        config,
        &[spl_stake_pool::instruction::set_preferred_validator(
            &spl_stake_pool::id(),
            stake_pool_address,
            &config.staker.pubkey(),
            &stake_pool.validator_list,
            preferred_type,
            vote_address,
        )],
        &signers,
    )?;
    send_transaction(config, transaction)?;
    Ok(())
}

fn add_associated_token_account(
    config: &Config,
    mint: &Pubkey,
    owner: &Pubkey,
    instructions: &mut Vec<Instruction>,
    rent_free_balances: &mut u64,
) -> Pubkey {
    // Account for tokens not specified, creating one
    let account = get_associated_token_address(owner, mint);
    if get_token_account(&config.rpc_client, &account, mint).is_err() {
        println!("Creating associated token account {} to receive stake pool tokens of mint {}, owned by {}", account, mint, owner);

        let min_account_balance = config
            .rpc_client
            .get_minimum_balance_for_rent_exemption(spl_token::state::Account::LEN)
            .unwrap();

        instructions.push(create_associated_token_account(
            &config.fee_payer.pubkey(),
            owner,
            mint,
        ));

        *rent_free_balances += min_account_balance;
    } else {
        println!("Using existing associated token account {} to receive stake pool tokens of mint {}, owned by {}", account, mint, owner);
    }

    account
}

fn command_deposit_stake(
    config: &Config,
    stake_pool_address: &Pubkey,
    stake: &Pubkey,
    withdraw_authority: Box<dyn Signer>,
    pool_token_receiver_account: &Option<Pubkey>,
    referrer_token_account: &Option<Pubkey>,
) -> CommandResult {
    if !config.no_update {
        command_update(config, stake_pool_address, false, false)?;
    }

    let stake_pool = get_stake_pool(&config.rpc_client, stake_pool_address)?;
    let stake_state = get_stake_state(&config.rpc_client, stake)?;

    if config.verbose {
        println!("Depositing stake account {:?}", stake_state);
    }
    let vote_account = match stake_state {
        stake::state::StakeState::Stake(_, stake) => Ok(stake.delegation.voter_pubkey),
        _ => Err("Wrong stake account state, must be delegated to validator"),
    }?;

    // Check if this vote account has staking account in the pool
    let validator_list = get_validator_list(&config.rpc_client, &stake_pool.validator_list)?;
    if !validator_list.contains(&vote_account) {
        return Err("Stake account for this validator does not exist in the pool.".into());
    }

    // Calculate validator stake account address linked to the pool
    let (validator_stake_account, _) =
        find_stake_program_address(&spl_stake_pool::id(), &vote_account, stake_pool_address);

    let validator_stake_state = get_stake_state(&config.rpc_client, &validator_stake_account)?;
    println!(
        "Depositing stake {} into stake pool account {}",
        stake, validator_stake_account
    );
    if config.verbose {
        println!("{:?}", validator_stake_state);
    }

    let mut instructions: Vec<Instruction> = vec![];
    let mut signers = vec![config.fee_payer.as_ref(), withdraw_authority.as_ref()];

    let mut total_rent_free_balances: u64 = 0;

    // Create token account if not specified
    let pool_token_receiver_account =
        pool_token_receiver_account.unwrap_or(add_associated_token_account(
            config,
            &stake_pool.pool_mint,
            &config.token_owner.pubkey(),
            &mut instructions,
            &mut total_rent_free_balances,
        ));

    let referrer_token_account = referrer_token_account.unwrap_or(pool_token_receiver_account);

    let pool_withdraw_authority =
        find_withdraw_authority_program_address(&spl_stake_pool::id(), stake_pool_address).0;

    let mut deposit_instructions =
        if let Some(stake_deposit_authority) = config.funding_authority.as_ref() {
            signers.push(stake_deposit_authority.as_ref());
            if stake_deposit_authority.pubkey() != stake_pool.stake_deposit_authority {
                let error = format!(
                    "Invalid deposit authority specified, expected {}, received {}",
                    stake_pool.stake_deposit_authority,
                    stake_deposit_authority.pubkey()
                );
                return Err(error.into());
            }

            spl_stake_pool::instruction::deposit_stake_with_authority(
                &spl_stake_pool::id(),
                stake_pool_address,
                &stake_pool.validator_list,
                &stake_deposit_authority.pubkey(),
                &pool_withdraw_authority,
                stake,
                &withdraw_authority.pubkey(),
                &validator_stake_account,
                &stake_pool.reserve_stake,
                &pool_token_receiver_account,
                &stake_pool.manager_fee_account,
                &referrer_token_account,
                &stake_pool.pool_mint,
                &spl_token::id(),
            )
        } else {
            spl_stake_pool::instruction::deposit_stake(
                &spl_stake_pool::id(),
                stake_pool_address,
                &stake_pool.validator_list,
                &pool_withdraw_authority,
                stake,
                &withdraw_authority.pubkey(),
                &validator_stake_account,
                &stake_pool.reserve_stake,
                &pool_token_receiver_account,
                &stake_pool.manager_fee_account,
                &referrer_token_account,
                &stake_pool.pool_mint,
                &spl_token::id(),
            )
        };

    instructions.append(&mut deposit_instructions);

    let mut transaction =
        Transaction::new_with_payer(&instructions, Some(&config.fee_payer.pubkey()));

    let recent_blockhash = config.rpc_client.get_latest_blockhash()?;
    check_fee_payer_balance(
        config,
        total_rent_free_balances
            + config
                .rpc_client
                .get_fee_for_message(transaction.message())?,
    )?;
    unique_signers!(signers);
    transaction.sign(&signers, recent_blockhash);
    send_transaction(config, transaction)?;
    Ok(())
}

fn command_deposit_all_stake(
    config: &Config,
    stake_pool_address: &Pubkey,
    stake_authority: &Pubkey,
    withdraw_authority: Box<dyn Signer>,
    pool_token_receiver_account: &Option<Pubkey>,
    referrer_token_account: &Option<Pubkey>,
) -> CommandResult {
    if !config.no_update {
        command_update(config, stake_pool_address, false, false)?;
    }

    let stake_addresses = get_all_stake(&config.rpc_client, stake_authority)?;
    let stake_pool = get_stake_pool(&config.rpc_client, stake_pool_address)?;

    // Create token account if not specified
    let mut total_rent_free_balances = 0;
    let mut create_token_account_instructions = vec![];
    let pool_token_receiver_account =
        pool_token_receiver_account.unwrap_or(add_associated_token_account(
            config,
            &stake_pool.pool_mint,
            &config.token_owner.pubkey(),
            &mut create_token_account_instructions,
            &mut total_rent_free_balances,
        ));
    if !create_token_account_instructions.is_empty() {
        let recent_blockhash = config.rpc_client.get_latest_blockhash()?;
        let transaction = Transaction::new_signed_with_payer(
            &create_token_account_instructions,
            Some(&config.fee_payer.pubkey()),
            &[config.fee_payer.as_ref()],
            recent_blockhash,
        );
        check_fee_payer_balance(
            config,
            total_rent_free_balances
                + config
                    .rpc_client
                    .get_fee_for_message(transaction.message())?,
        )?;
        send_transaction(config, transaction)?;
    }

    let referrer_token_account = referrer_token_account.unwrap_or(pool_token_receiver_account);

    let pool_withdraw_authority =
        find_withdraw_authority_program_address(&spl_stake_pool::id(), stake_pool_address).0;
    let validator_list = get_validator_list(&config.rpc_client, &stake_pool.validator_list)?;
    let mut signers = if let Some(stake_deposit_authority) = config.funding_authority.as_ref() {
        if stake_deposit_authority.pubkey() != stake_pool.stake_deposit_authority {
            let error = format!(
                "Invalid deposit authority specified, expected {}, received {}",
                stake_pool.stake_deposit_authority,
                stake_deposit_authority.pubkey()
            );
            return Err(error.into());
        }

        vec![
            config.fee_payer.as_ref(),
            withdraw_authority.as_ref(),
            stake_deposit_authority.as_ref(),
        ]
    } else {
        vec![config.fee_payer.as_ref(), withdraw_authority.as_ref()]
    };
    unique_signers!(signers);

    for stake_address in stake_addresses {
        let stake_state = get_stake_state(&config.rpc_client, &stake_address)?;

        let vote_account = match stake_state {
            stake::state::StakeState::Stake(_, stake) => Ok(stake.delegation.voter_pubkey),
            _ => Err("Wrong stake account state, must be delegated to validator"),
        }?;

        if !validator_list.contains(&vote_account) {
            return Err("Stake account for this validator does not exist in the pool.".into());
        }

        // Calculate validator stake account address linked to the pool
        let (validator_stake_account, _) =
            find_stake_program_address(&spl_stake_pool::id(), &vote_account, stake_pool_address);

        let validator_stake_state = get_stake_state(&config.rpc_client, &validator_stake_account)?;
        println!("Depositing user stake {}: {:?}", stake_address, stake_state);
        println!(
            "..into pool stake {}: {:?}",
            validator_stake_account, validator_stake_state
        );

        let instructions = if let Some(stake_deposit_authority) = config.funding_authority.as_ref()
        {
            spl_stake_pool::instruction::deposit_stake_with_authority(
                &spl_stake_pool::id(),
                stake_pool_address,
                &stake_pool.validator_list,
                &stake_deposit_authority.pubkey(),
                &pool_withdraw_authority,
                &stake_address,
                &withdraw_authority.pubkey(),
                &validator_stake_account,
                &stake_pool.reserve_stake,
                &pool_token_receiver_account,
                &stake_pool.manager_fee_account,
                &referrer_token_account,
                &stake_pool.pool_mint,
                &spl_token::id(),
            )
        } else {
            spl_stake_pool::instruction::deposit_stake(
                &spl_stake_pool::id(),
                stake_pool_address,
                &stake_pool.validator_list,
                &pool_withdraw_authority,
                &stake_address,
                &withdraw_authority.pubkey(),
                &validator_stake_account,
                &stake_pool.reserve_stake,
                &pool_token_receiver_account,
                &stake_pool.manager_fee_account,
                &referrer_token_account,
                &stake_pool.pool_mint,
                &spl_token::id(),
            )
        };

        let recent_blockhash = config.rpc_client.get_latest_blockhash()?;
        let transaction = Transaction::new_signed_with_payer(
            &instructions,
            Some(&config.fee_payer.pubkey()),
            &signers,
            recent_blockhash,
        );
        check_fee_payer_balance(
            config,
            config
                .rpc_client
                .get_fee_for_message(transaction.message())?,
        )?;

        send_transaction(config, transaction)?;
    }
    Ok(())
}

fn command_deposit_sol(
    config: &Config,
    stake_pool_address: &Pubkey,
    from: &Option<Keypair>,
    pool_token_receiver_account: &Option<Pubkey>,
    referrer_token_account: &Option<Pubkey>,
    amount: f64,
) -> CommandResult {
    if !config.no_update {
        command_update(config, stake_pool_address, false, false)?;
    }

    let amount = native_token::sol_to_lamports(amount);

    // Check withdraw_from balance
    let from_pubkey = from
        .as_ref()
        .map_or_else(|| config.fee_payer.pubkey(), |keypair| keypair.pubkey());
    let from_balance = config.rpc_client.get_balance(&from_pubkey)?;
    if from_balance < amount {
        return Err(format!(
            "Not enough SOL to deposit into pool: {}.\nMaximum deposit amount is {} SOL.",
            Sol(amount),
            Sol(from_balance)
        )
        .into());
    }

    let stake_pool = get_stake_pool(&config.rpc_client, stake_pool_address)?;

    let mut instructions: Vec<Instruction> = vec![];

    // ephemeral SOL account just to do the transfer
    let user_sol_transfer = Keypair::new();
    let mut signers = vec![config.fee_payer.as_ref(), &user_sol_transfer];
    if let Some(keypair) = from.as_ref() {
        signers.push(keypair)
    }

    let mut total_rent_free_balances: u64 = 0;

    // Create the ephemeral SOL account
    instructions.push(system_instruction::transfer(
        &from_pubkey,
        &user_sol_transfer.pubkey(),
        amount,
    ));

    // Create token account if not specified
    let pool_token_receiver_account =
        pool_token_receiver_account.unwrap_or(add_associated_token_account(
            config,
            &stake_pool.pool_mint,
            &config.token_owner.pubkey(),
            &mut instructions,
            &mut total_rent_free_balances,
        ));

    let referrer_token_account = referrer_token_account.unwrap_or(pool_token_receiver_account);

    let pool_withdraw_authority =
        find_withdraw_authority_program_address(&spl_stake_pool::id(), stake_pool_address).0;

    let deposit_instruction = if let Some(deposit_authority) = config.funding_authority.as_ref() {
        let expected_sol_deposit_authority = stake_pool.sol_deposit_authority.ok_or_else(|| {
            "SOL deposit authority specified in arguments but stake pool has none".to_string()
        })?;
        signers.push(deposit_authority.as_ref());
        if deposit_authority.pubkey() != expected_sol_deposit_authority {
            let error = format!(
                "Invalid deposit authority specified, expected {}, received {}",
                expected_sol_deposit_authority,
                deposit_authority.pubkey()
            );
            return Err(error.into());
        }

        spl_stake_pool::instruction::deposit_sol_with_authority(
            &spl_stake_pool::id(),
            stake_pool_address,
            &deposit_authority.pubkey(),
            &pool_withdraw_authority,
            &stake_pool.reserve_stake,
            &user_sol_transfer.pubkey(),
            &pool_token_receiver_account,
            &stake_pool.manager_fee_account,
            &referrer_token_account,
            &stake_pool.pool_mint,
            &spl_token::id(),
            amount,
        )
    } else {
        spl_stake_pool::instruction::deposit_sol(
            &spl_stake_pool::id(),
            stake_pool_address,
            &pool_withdraw_authority,
            &stake_pool.reserve_stake,
            &user_sol_transfer.pubkey(),
            &pool_token_receiver_account,
            &stake_pool.manager_fee_account,
            &referrer_token_account,
            &stake_pool.pool_mint,
            &spl_token::id(),
            amount,
        )
    };

    instructions.push(deposit_instruction);

    let mut transaction =
        Transaction::new_with_payer(&instructions, Some(&config.fee_payer.pubkey()));

    let recent_blockhash = config.rpc_client.get_latest_blockhash()?;
    check_fee_payer_balance(
        config,
        total_rent_free_balances
            + config
                .rpc_client
                .get_fee_for_message(transaction.message())?,
    )?;
    unique_signers!(signers);
    transaction.sign(&signers, recent_blockhash);
    send_transaction(config, transaction)?;
    Ok(())
}

fn command_list(config: &Config, stake_pool_address: &Pubkey) -> CommandResult {
    let stake_pool = get_stake_pool(&config.rpc_client, stake_pool_address)?;
    let reserve_stake_account_address = stake_pool.reserve_stake.to_string();
    let total_lamports = stake_pool.total_lamports;
    let last_update_epoch = stake_pool.last_update_epoch;
    let validator_list = get_validator_list(&config.rpc_client, &stake_pool.validator_list)?;
    let max_number_of_validators = validator_list.header.max_validators;
    let current_number_of_validators = validator_list.validators.len();
    let pool_mint = get_token_mint(&config.rpc_client, &stake_pool.pool_mint)?;
    let epoch_info = config.rpc_client.get_epoch_info()?;
    let pool_withdraw_authority =
        find_withdraw_authority_program_address(&spl_stake_pool::id(), stake_pool_address).0;
    let reserve_stake = config.rpc_client.get_account(&stake_pool.reserve_stake)?;
    let minimum_reserve_stake_balance = config
        .rpc_client
        .get_minimum_balance_for_rent_exemption(STAKE_STATE_LEN)?
        + 1;
    let cli_stake_pool_stake_account_infos = validator_list
        .validators
        .iter()
        .map(|validator| {
            let (stake_account_address, _) = find_stake_program_address(
                &spl_stake_pool::id(),
                &validator.vote_account_address,
                stake_pool_address,
            );
            let (transient_stake_account_address, _) = find_transient_stake_program_address(
                &spl_stake_pool::id(),
                &validator.vote_account_address,
                stake_pool_address,
                validator.transient_seed_suffix_start,
            );
            let update_required = validator.last_update_epoch != epoch_info.epoch;
            CliStakePoolStakeAccountInfo {
                vote_account_address: validator.vote_account_address.to_string(),
                stake_account_address: stake_account_address.to_string(),
                validator_active_stake_lamports: validator.active_stake_lamports,
                validator_last_update_epoch: validator.last_update_epoch,
                validator_lamports: validator.stake_lamports(),
                validator_transient_stake_account_address: transient_stake_account_address
                    .to_string(),
                validator_transient_stake_lamports: validator.transient_stake_lamports,
                update_required,
            }
        })
        .collect();
    let total_pool_tokens =
        spl_token::amount_to_ui_amount(stake_pool.pool_token_supply, pool_mint.decimals);
    let mut cli_stake_pool = CliStakePool::from((
        *stake_pool_address,
        stake_pool,
        validator_list,
        pool_withdraw_authority,
    ));
    let update_required = last_update_epoch != epoch_info.epoch;
    let cli_stake_pool_details = CliStakePoolDetails {
        reserve_stake_account_address,
        reserve_stake_lamports: reserve_stake.lamports,
        minimum_reserve_stake_balance,
        stake_accounts: cli_stake_pool_stake_account_infos,
        total_lamports,
        total_pool_tokens,
        current_number_of_validators: current_number_of_validators as u32,
        max_number_of_validators,
        update_required,
    };
    cli_stake_pool.details = Some(cli_stake_pool_details);
    println!("{}", config.output_format.formatted_string(&cli_stake_pool));
    Ok(())
}

fn command_update(
    config: &Config,
    stake_pool_address: &Pubkey,
    force: bool,
    no_merge: bool,
) -> CommandResult {
    if config.no_update {
        println!("Update requested, but --no-update flag specified, so doing nothing");
        return Ok(());
    }
    let stake_pool = get_stake_pool(&config.rpc_client, stake_pool_address)?;
    let epoch_info = config.rpc_client.get_epoch_info()?;

    if stake_pool.last_update_epoch == epoch_info.epoch {
        if force {
            println!("Update not required, but --force flag specified, so doing it anyway");
        } else {
            println!("Update not required");
            return Ok(());
        }
    }

    let validator_list = get_validator_list(&config.rpc_client, &stake_pool.validator_list)?;

    let (mut update_list_instructions, final_instructions) =
        spl_stake_pool::instruction::update_stake_pool(
            &spl_stake_pool::id(),
            &stake_pool,
            &validator_list,
            stake_pool_address,
            no_merge,
        );

    let update_list_instructions_len = update_list_instructions.len();
    if update_list_instructions_len > 0 {
        let last_instruction = update_list_instructions.split_off(update_list_instructions_len - 1);
        // send the first ones without waiting
        for instruction in update_list_instructions {
            let transaction = checked_transaction_with_signers(
                config,
                &[instruction],
                &[config.fee_payer.as_ref()],
            )?;
            send_transaction_no_wait(config, transaction)?;
        }

        // wait on the last one
        let transaction = checked_transaction_with_signers(
            config,
            &last_instruction,
            &[config.fee_payer.as_ref()],
        )?;
        send_transaction(config, transaction)?;
    }
    let transaction = checked_transaction_with_signers(
        config,
        &final_instructions,
        &[config.fee_payer.as_ref()],
    )?;
    send_transaction(config, transaction)?;

    Ok(())
}

#[derive(PartialEq, Debug)]
struct WithdrawAccount {
    stake_address: Pubkey,
    vote_address: Option<Pubkey>,
    pool_amount: u64,
}

fn sorted_accounts<F>(
    validator_list: &ValidatorList,
    stake_pool: &StakePool,
    get_info: F,
) -> Vec<(Pubkey, u64, Option<Pubkey>)>
where
    F: Fn(&ValidatorStakeInfo) -> (Pubkey, u64, Option<Pubkey>),
{
    let mut result: Vec<(Pubkey, u64, Option<Pubkey>)> = validator_list
        .validators
        .iter()
        .map(get_info)
        .collect::<Vec<_>>();

    result.sort_by(|left, right| {
        if left.2 == stake_pool.preferred_withdraw_validator_vote_address {
            Ordering::Less
        } else if right.2 == stake_pool.preferred_withdraw_validator_vote_address {
            Ordering::Greater
        } else {
            right.1.cmp(&left.1)
        }
    });

    result
}

fn prepare_withdraw_accounts(
    rpc_client: &RpcClient,
    stake_pool: &StakePool,
    pool_amount: u64,
    stake_pool_address: &Pubkey,
    skip_fee: bool,
) -> Result<Vec<WithdrawAccount>, Error> {
    let min_balance = rpc_client
        .get_minimum_balance_for_rent_exemption(STAKE_STATE_LEN)?
        .saturating_add(MINIMUM_ACTIVE_STAKE);
    let pool_mint = get_token_mint(rpc_client, &stake_pool.pool_mint)?;
    let validator_list: ValidatorList = get_validator_list(rpc_client, &stake_pool.validator_list)?;

    let mut accounts: Vec<(Pubkey, u64, Option<Pubkey>)> = Vec::new();

    accounts.append(&mut sorted_accounts(
        &validator_list,
        stake_pool,
        |validator| {
            let (stake_account_address, _) = find_stake_program_address(
                &spl_stake_pool::id(),
                &validator.vote_account_address,
                stake_pool_address,
            );

            (
                stake_account_address,
                validator.active_stake_lamports,
                Some(validator.vote_account_address),
            )
        },
    ));

    accounts.append(&mut sorted_accounts(
        &validator_list,
        stake_pool,
        |validator| {
            let (transient_stake_account_address, _) = find_transient_stake_program_address(
                &spl_stake_pool::id(),
                &validator.vote_account_address,
                stake_pool_address,
                validator.transient_seed_suffix_start,
            );

            (
                transient_stake_account_address,
                validator.transient_stake_lamports,
                Some(validator.vote_account_address),
            )
        },
    ));

    let reserve_stake = rpc_client.get_account(&stake_pool.reserve_stake)?;

    accounts.push((stake_pool.reserve_stake, reserve_stake.lamports, None));

    // Prepare the list of accounts to withdraw from
    let mut withdraw_from: Vec<WithdrawAccount> = vec![];
    let mut remaining_amount = pool_amount;

    let fee = stake_pool.stake_withdrawal_fee;
    let inverse_fee = Fee {
        numerator: fee.denominator - fee.numerator,
        denominator: fee.denominator,
    };

    // Go through available accounts and withdraw from largest to smallest
    for (stake_address, lamports, vote_address_opt) in accounts {
        if lamports <= min_balance {
            continue;
        }

        let available_for_withdrawal_wo_fee = stake_pool
            .convert_amount_of_lamports_to_amount_of_pool_tokens(lamports)
            .unwrap();

        let available_for_withdrawal = if skip_fee {
            available_for_withdrawal_wo_fee
        } else {
            available_for_withdrawal_wo_fee * inverse_fee.denominator / inverse_fee.numerator
        };

        let pool_amount = u64::min(available_for_withdrawal, remaining_amount);

        // Those accounts will be withdrawn completely with `claim` instruction
        withdraw_from.push(WithdrawAccount {
            stake_address,
            vote_address: vote_address_opt,
            pool_amount,
        });
        remaining_amount -= pool_amount;

        if remaining_amount == 0 {
            break;
        }
    }

    // Not enough stake to withdraw the specified amount
    if remaining_amount > 0 {
        return Err(format!(
            "No stake accounts found in this pool with enough balance to withdraw {} pool tokens.",
            spl_token::amount_to_ui_amount(pool_amount, pool_mint.decimals)
        )
        .into());
    }

    Ok(withdraw_from)
}

fn command_withdraw_stake(
    config: &Config,
    stake_pool_address: &Pubkey,
    use_reserve: bool,
    vote_account_address: &Option<Pubkey>,
    stake_receiver_param: &Option<Pubkey>,
    pool_token_account: &Option<Pubkey>,
    pool_amount: f64,
) -> CommandResult {
    if !config.no_update {
        command_update(config, stake_pool_address, false, false)?;
    }

    let stake_pool = get_stake_pool(&config.rpc_client, stake_pool_address)?;
    let pool_mint = get_token_mint(&config.rpc_client, &stake_pool.pool_mint)?;
    let pool_amount = spl_token::ui_amount_to_amount(pool_amount, pool_mint.decimals);

    let pool_withdraw_authority =
        find_withdraw_authority_program_address(&spl_stake_pool::id(), stake_pool_address).0;

    let pool_token_account = pool_token_account.unwrap_or(get_associated_token_address(
        &config.token_owner.pubkey(),
        &stake_pool.pool_mint,
    ));
    let token_account = get_token_account(
        &config.rpc_client,
        &pool_token_account,
        &stake_pool.pool_mint,
    )?;
    let stake_account_rent_exemption = config
        .rpc_client
        .get_minimum_balance_for_rent_exemption(STAKE_STATE_LEN)?;

    // Check withdraw_from balance
    if token_account.amount < pool_amount {
        return Err(format!(
            "Not enough token balance to withdraw {} pool tokens.\nMaximum withdraw amount is {} pool tokens.",
            spl_token::amount_to_ui_amount(pool_amount, pool_mint.decimals),
            spl_token::amount_to_ui_amount(token_account.amount, pool_mint.decimals)
        )
        .into());
    }

    let withdraw_accounts = if use_reserve {
        vec![WithdrawAccount {
            stake_address: stake_pool.reserve_stake,
            vote_address: None,
            pool_amount,
        }]
    } else if let Some(vote_account_address) = vote_account_address {
        let (stake_account_address, _) = find_stake_program_address(
            &spl_stake_pool::id(),
            vote_account_address,
            stake_pool_address,
        );
        let stake_account = config.rpc_client.get_account(&stake_account_address)?;

        let available_for_withdrawal = stake_pool
            .convert_amount_of_pool_tokens_to_amount_of_lamports(
                stake_account
                    .lamports
                    .saturating_sub(MINIMUM_ACTIVE_STAKE)
                    .saturating_sub(stake_account_rent_exemption),
            )
            .unwrap();

        if available_for_withdrawal < pool_amount {
            return Err(format!(
                "Not enough lamports available for withdrawal from {}, {} asked, {} available",
                stake_account_address, pool_amount, available_for_withdrawal
            )
            .into());
        }
        vec![WithdrawAccount {
            stake_address: stake_account_address,
            vote_address: Some(*vote_account_address),
            pool_amount,
        }]
    } else {
        // Get the list of accounts to withdraw from
        prepare_withdraw_accounts(
            &config.rpc_client,
            &stake_pool,
            pool_amount,
            stake_pool_address,
            stake_pool.manager_fee_account == pool_token_account,
        )?
    };

    // Construct transaction to withdraw from withdraw_accounts account list
    let mut instructions: Vec<Instruction> = vec![];
    let user_transfer_authority = Keypair::new(); // ephemeral keypair just to do the transfer
    let mut signers = vec![
        config.fee_payer.as_ref(),
        config.token_owner.as_ref(),
        &user_transfer_authority,
    ];
    let mut new_stake_keypairs = vec![];

    instructions.push(
        // Approve spending token
        spl_token::instruction::approve(
            &spl_token::id(),
            &pool_token_account,
            &user_transfer_authority.pubkey(),
            &config.token_owner.pubkey(),
            &[],
            pool_amount,
        )?,
    );

    let mut total_rent_free_balances = 0;

    // Go through prepared accounts and withdraw/claim them
    for withdraw_account in withdraw_accounts {
        // Convert pool tokens amount to lamports
        let sol_withdraw_amount = stake_pool
            .convert_amount_of_pool_tokens_to_amount_of_lamports(withdraw_account.pool_amount)
            .unwrap();

        if let Some(vote_address) = withdraw_account.vote_address {
            println!(
                "Withdrawing {}, or {} pool tokens, from stake account {}, delegated to {}",
                Sol(sol_withdraw_amount),
                spl_token::amount_to_ui_amount(withdraw_account.pool_amount, pool_mint.decimals),
                withdraw_account.stake_address,
                vote_address,
            );
        } else {
            println!(
                "Withdrawing {}, or {} pool tokens, from stake account {}",
                Sol(sol_withdraw_amount),
                spl_token::amount_to_ui_amount(withdraw_account.pool_amount, pool_mint.decimals),
                withdraw_account.stake_address,
            );
        }

        // Use separate mutable variable because withdraw might create a new account
        let stake_receiver = stake_receiver_param.unwrap_or_else(|| {
            let stake_keypair = new_stake_account(
                &config.fee_payer.pubkey(),
                &mut instructions,
                stake_account_rent_exemption,
            );
            let stake_pubkey = stake_keypair.pubkey();
            total_rent_free_balances += stake_account_rent_exemption;
            new_stake_keypairs.push(stake_keypair);
            stake_pubkey
        });

        instructions.push(spl_stake_pool::instruction::withdraw_stake(
            &spl_stake_pool::id(),
            stake_pool_address,
            &stake_pool.validator_list,
            &pool_withdraw_authority,
            &withdraw_account.stake_address,
            &stake_receiver,
            &config.staker.pubkey(),
            &user_transfer_authority.pubkey(),
            &pool_token_account,
            &stake_pool.manager_fee_account,
            &stake_pool.pool_mint,
            &spl_token::id(),
            withdraw_account.pool_amount,
        ));
    }

    let mut transaction =
        Transaction::new_with_payer(&instructions, Some(&config.fee_payer.pubkey()));

    let recent_blockhash = config.rpc_client.get_latest_blockhash()?;
    check_fee_payer_balance(
        config,
        total_rent_free_balances
            + config
                .rpc_client
                .get_fee_for_message(transaction.message())?,
    )?;
    for new_stake_keypair in &new_stake_keypairs {
        signers.push(new_stake_keypair);
    }
    unique_signers!(signers);
    transaction.sign(&signers, recent_blockhash);
    send_transaction(config, transaction)?;
    Ok(())
}

fn command_withdraw_sol(
    config: &Config,
    stake_pool_address: &Pubkey,
    pool_token_account: &Option<Pubkey>,
    sol_receiver: &Pubkey,
    pool_amount: f64,
) -> CommandResult {
    if !config.no_update {
        command_update(config, stake_pool_address, false, false)?;
    }

    let stake_pool = get_stake_pool(&config.rpc_client, stake_pool_address)?;
    let pool_mint = get_token_mint(&config.rpc_client, &stake_pool.pool_mint)?;
    let pool_amount = spl_token::ui_amount_to_amount(pool_amount, pool_mint.decimals);

    let pool_token_account = pool_token_account.unwrap_or(get_associated_token_address(
        &config.token_owner.pubkey(),
        &stake_pool.pool_mint,
    ));
    let token_account = get_token_account(
        &config.rpc_client,
        &pool_token_account,
        &stake_pool.pool_mint,
    )?;

    // Check withdraw_from balance
    if token_account.amount < pool_amount {
        return Err(format!(
            "Not enough token balance to withdraw {} pool tokens.\nMaximum withdraw amount is {} pool tokens.",
            spl_token::amount_to_ui_amount(pool_amount, pool_mint.decimals),
            spl_token::amount_to_ui_amount(token_account.amount, pool_mint.decimals)
        )
        .into());
    }

    // Construct transaction to withdraw from withdraw_accounts account list
    let user_transfer_authority = Keypair::new(); // ephemeral keypair just to do the transfer
    let mut signers = vec![
        config.fee_payer.as_ref(),
        config.token_owner.as_ref(),
        &user_transfer_authority,
    ];

    let mut instructions = vec![
        // Approve spending token
        spl_token::instruction::approve(
            &spl_token::id(),
            &pool_token_account,
            &user_transfer_authority.pubkey(),
            &config.token_owner.pubkey(),
            &[],
            pool_amount,
        )?,
    ];

    let pool_withdraw_authority =
        find_withdraw_authority_program_address(&spl_stake_pool::id(), stake_pool_address).0;

    let withdraw_instruction = if let Some(withdraw_authority) = config.funding_authority.as_ref() {
        let expected_sol_withdraw_authority =
            stake_pool.sol_withdraw_authority.ok_or_else(|| {
                "SOL withdraw authority specified in arguments but stake pool has none".to_string()
            })?;
        signers.push(withdraw_authority.as_ref());
        if withdraw_authority.pubkey() != expected_sol_withdraw_authority {
            let error = format!(
                "Invalid deposit withdraw specified, expected {}, received {}",
                expected_sol_withdraw_authority,
                withdraw_authority.pubkey()
            );
            return Err(error.into());
        }

        spl_stake_pool::instruction::withdraw_sol_with_authority(
            &spl_stake_pool::id(),
            stake_pool_address,
            &withdraw_authority.pubkey(),
            &pool_withdraw_authority,
            &user_transfer_authority.pubkey(),
            &pool_token_account,
            &stake_pool.reserve_stake,
            sol_receiver,
            &stake_pool.manager_fee_account,
            &stake_pool.pool_mint,
            &spl_token::id(),
            pool_amount,
        )
    } else {
        spl_stake_pool::instruction::withdraw_sol(
            &spl_stake_pool::id(),
            stake_pool_address,
            &pool_withdraw_authority,
            &user_transfer_authority.pubkey(),
            &pool_token_account,
            &stake_pool.reserve_stake,
            sol_receiver,
            &stake_pool.manager_fee_account,
            &stake_pool.pool_mint,
            &spl_token::id(),
            pool_amount,
        )
    };

    instructions.push(withdraw_instruction);

    let mut transaction =
        Transaction::new_with_payer(&instructions, Some(&config.fee_payer.pubkey()));

    let recent_blockhash = config.rpc_client.get_latest_blockhash()?;
    check_fee_payer_balance(
        config,
        config
            .rpc_client
            .get_fee_for_message(transaction.message())?,
    )?;
    unique_signers!(signers);
    transaction.sign(&signers, recent_blockhash);
    send_transaction(config, transaction)?;
    Ok(())
}

fn command_set_manager(
    config: &Config,
    stake_pool_address: &Pubkey,
    new_manager: &Option<Keypair>,
    new_fee_receiver: &Option<Pubkey>,
) -> CommandResult {
    if !config.no_update {
        command_update(config, stake_pool_address, false, false)?;
    }
    let stake_pool = get_stake_pool(&config.rpc_client, stake_pool_address)?;

    // If new accounts are missing in the arguments use the old ones
    let (new_manager_pubkey, mut signers): (Pubkey, Vec<&dyn Signer>) = match new_manager {
        None => (stake_pool.manager, vec![]),
        Some(value) => (value.pubkey(), vec![value]),
    };
    let new_fee_receiver = match new_fee_receiver {
        None => stake_pool.manager_fee_account,
        Some(value) => {
            // Check for fee receiver being a valid token account and have to same mint as the stake pool
            let token_account =
                get_token_account(&config.rpc_client, value, &stake_pool.pool_mint)?;
            if token_account.mint != stake_pool.pool_mint {
                return Err("Fee receiver account belongs to a different mint"
                    .to_string()
                    .into());
            }
            *value
        }
    };

    signers.append(&mut vec![
        config.fee_payer.as_ref(),
        config.manager.as_ref(),
    ]);
    unique_signers!(signers);
    let transaction = checked_transaction_with_signers(
        config,
        &[spl_stake_pool::instruction::set_manager(
            &spl_stake_pool::id(),
            stake_pool_address,
            &config.manager.pubkey(),
            &new_manager_pubkey,
            &new_fee_receiver,
        )],
        &signers,
    )?;
    send_transaction(config, transaction)?;
    Ok(())
}

fn command_set_staker(
    config: &Config,
    stake_pool_address: &Pubkey,
    new_staker: &Pubkey,
) -> CommandResult {
    if !config.no_update {
        command_update(config, stake_pool_address, false, false)?;
    }
    let mut signers = vec![config.fee_payer.as_ref(), config.manager.as_ref()];
    unique_signers!(signers);
    let transaction = checked_transaction_with_signers(
        config,
        &[spl_stake_pool::instruction::set_staker(
            &spl_stake_pool::id(),
            stake_pool_address,
            &config.manager.pubkey(),
            new_staker,
        )],
        &signers,
    )?;
    send_transaction(config, transaction)?;
    Ok(())
}

fn command_set_funding_authority(
    config: &Config,
    stake_pool_address: &Pubkey,
    new_authority: Option<Pubkey>,
    funding_type: FundingType,
) -> CommandResult {
    if !config.no_update {
        command_update(config, stake_pool_address, false, false)?;
    }
    let mut signers = vec![config.fee_payer.as_ref(), config.manager.as_ref()];
    unique_signers!(signers);
    let transaction = checked_transaction_with_signers(
        config,
        &[spl_stake_pool::instruction::set_funding_authority(
            &spl_stake_pool::id(),
            stake_pool_address,
            &config.manager.pubkey(),
            new_authority.as_ref(),
            funding_type,
        )],
        &signers,
    )?;
    send_transaction(config, transaction)?;
    Ok(())
}

fn command_set_fee(
    config: &Config,
    stake_pool_address: &Pubkey,
    new_fee: FeeType,
) -> CommandResult {
    if !config.no_update {
        command_update(config, stake_pool_address, false, false)?;
    }
    let mut signers = vec![config.fee_payer.as_ref(), config.manager.as_ref()];
    unique_signers!(signers);
    let transaction = checked_transaction_with_signers(
        config,
        &[spl_stake_pool::instruction::set_fee(
            &spl_stake_pool::id(),
            stake_pool_address,
            &config.manager.pubkey(),
            new_fee,
        )],
        &signers,
    )?;
    send_transaction(config, transaction)?;
    Ok(())
}

fn command_list_all_pools(config: &Config) -> CommandResult {
    let all_pools = get_stake_pools(&config.rpc_client)?;
    let cli_stake_pool_vec: Vec<CliStakePool> =
        all_pools.into_iter().map(CliStakePool::from).collect();
    let cli_stake_pools = CliStakePools {
        pools: cli_stake_pool_vec,
    };
    println!(
        "{}",
        config.output_format.formatted_string(&cli_stake_pools)
    );
    Ok(())
}

fn command_deposit_liquidity_sol(
    config: &Config,
    stake_pool_address: &Pubkey,
    from: &Option<Keypair>,
    amount: f64,
) -> CommandResult {
    if !config.no_update {
        command_update(config, stake_pool_address, false, false)?;
    }

    let amount = native_token::sol_to_lamports(amount);

    // Check withdraw_from balance
    let from_pubkey = from
        .as_ref()
        .map_or_else(|| config.fee_payer.pubkey(), |keypair| keypair.pubkey());
    let from_balance = config.rpc_client.get_balance(&from_pubkey)?;
    if from_balance < amount {
        return Err(format!(
            "Not enough SOL to deposit into pool: {}.\nMaximum deposit amount is {} SOL.",
            Sol(amount),
            Sol(from_balance)
        )
        .into());
    }

    let stake_pool = get_stake_pool(&config.rpc_client, stake_pool_address)?;

    let mut instructions: Vec<Instruction> = vec![];

    // ephemeral SOL account just to do the transfer
    let user_sol_transfer = Keypair::new();
    let mut signers = vec![config.fee_payer.as_ref(), &user_sol_transfer, config.manager.as_ref()];
    if let Some(keypair) = from.as_ref() {
        signers.push(keypair)
    }

    // Create the ephemeral SOL account
    instructions.push(system_instruction::transfer(
        &from_pubkey,
        &user_sol_transfer.pubkey(),
        amount,
    ));

    let pool_withdraw_authority =
        find_withdraw_authority_program_address(&spl_stake_pool::id(), stake_pool_address).0;

    let deposit_instruction = if let Some(deposit_authority) = config.funding_authority.as_ref() {
        let expected_sol_deposit_authority = stake_pool.sol_deposit_authority.ok_or_else(|| {
            "SOL deposit authority specified in arguments but stake pool has none".to_string()
        })?;
        signers.push(deposit_authority.as_ref());
        if deposit_authority.pubkey() != expected_sol_deposit_authority {
            let error = format!(
                "Invalid deposit authority specified, expected {}, received {}",
                expected_sol_deposit_authority,
                deposit_authority.pubkey()
            );
            return Err(error.into());
        }

        spl_stake_pool::instruction::deposit_liquidity_sol_with_authority(
            &spl_stake_pool::id(),
            stake_pool_address,
            &config.manager.pubkey(),
            &deposit_authority.pubkey(),
            &pool_withdraw_authority,
            &stake_pool.reserve_stake,
            &user_sol_transfer.pubkey(),
            amount,
        )
    } else {
        spl_stake_pool::instruction::deposit_liquidity_sol(
            &spl_stake_pool::id(),
            stake_pool_address,
            &config.manager.pubkey(),
            &pool_withdraw_authority,
            &stake_pool.reserve_stake,
            &user_sol_transfer.pubkey(),
            amount,
        )
    };

    instructions.push(deposit_instruction);

    let mut transaction =
        Transaction::new_with_payer(&instructions, Some(&config.fee_payer.pubkey()));

    let (recent_blockhash, fee_calculator) = config.rpc_client.get_recent_blockhash()?;
    check_fee_payer_balance(
        config,
        fee_calculator.calculate_fee(transaction.message()),
    )?;
    unique_signers!(signers);
    transaction.sign(&signers, recent_blockhash);
    send_transaction(config, transaction)?;
    Ok(())
}

fn main() {
    solana_logger::setup_with_default("solana=info");

    let matches = App::new(crate_name!())
        .about(crate_description!())
        .version(crate_version!())
        .setting(AppSettings::SubcommandRequiredElseHelp)
        .arg({
            let arg = Arg::with_name("config_file")
                .short("C")
                .long("config")
                .value_name("PATH")
                .takes_value(true)
                .global(true)
                .help("Configuration file to use");
            if let Some(ref config_file) = *solana_cli_config::CONFIG_FILE {
                arg.default_value(config_file)
            } else {
                arg
            }
        })
        .arg(
            Arg::with_name("verbose")
                .long("verbose")
                .short("v")
                .takes_value(false)
                .global(true)
                .help("Show additional information"),
        )
        .arg(
            Arg::with_name("output_format")
                .long("output")
                .value_name("FORMAT")
                .global(true)
                .takes_value(true)
                .possible_values(&["json", "json-compact"])
                .help("Return information in specified output format"),
        )
        .arg(
            Arg::with_name("dry_run")
                .long("dry-run")
                .takes_value(false)
                .global(true)
                .help("Simulate transaction instead of executing"),
        )
        .arg(
            Arg::with_name("no_update")
                .long("no-update")
                .takes_value(false)
                .global(true)
                .help("Do not automatically update the stake pool if needed"),
        )
        .arg(
            Arg::with_name("json_rpc_url")
                .long("url")
                .value_name("URL")
                .takes_value(true)
                .validator(is_url)
                .help("JSON RPC URL for the cluster.  Default from the configuration file."),
        )
        .arg(
            Arg::with_name("staker")
                .long("staker")
                .value_name("KEYPAIR")
                .validator(is_valid_signer)
                .takes_value(true)
                .help("Stake pool staker. [default: cli config keypair]"),
        )
        .arg(
            Arg::with_name("manager")
                .long("manager")
                .value_name("KEYPAIR")
                .validator(is_valid_signer)
                .takes_value(true)
                .help("Stake pool manager. [default: cli config keypair]"),
        )
        .arg(
            Arg::with_name("funding_authority")
                .long("funding-authority")
                .value_name("KEYPAIR")
                .validator(is_valid_signer)
                .takes_value(true)
                .help("Stake pool funding authority for deposits or withdrawals. [default: cli config keypair]"),
        )
        .arg(
            Arg::with_name("token_owner")
                .long("token-owner")
                .value_name("KEYPAIR")
                .validator(is_valid_signer)
                .takes_value(true)
                .help("Owner of pool token account [default: cli config keypair]"),
        )
        .arg(
            Arg::with_name("fee_payer")
                .long("fee-payer")
                .value_name("KEYPAIR")
                .validator(is_valid_signer)
                .takes_value(true)
                .help("Transaction fee payer account [default: cli config keypair]"),
        )
        .subcommand(SubCommand::with_name("create-pool")
            .about("Create a new stake pool")
            .arg(
                Arg::with_name("epoch_fee_numerator")
                    .long("epoch-fee-numerator")
                    .short("n")
                    .validator(is_parsable::<u64>)
                    .value_name("NUMERATOR")
                    .takes_value(true)
                    .required(true)
                    .help("Epoch fee numerator, fee amount is numerator divided by denominator."),
            )
            .arg(
                Arg::with_name("epoch_fee_denominator")
                    .long("epoch-fee-denominator")
                    .short("d")
                    .validator(is_parsable::<u64>)
                    .value_name("DENOMINATOR")
                    .takes_value(true)
                    .required(true)
                    .help("Epoch fee denominator, fee amount is numerator divided by denominator."),
            )
            .arg(
                Arg::with_name("withdrawal_fee_numerator")
                    .long("withdrawal-fee-numerator")
                    .validator(is_parsable::<u64>)
                    .value_name("NUMERATOR")
                    .takes_value(true)
                    .requires("withdrawal_fee_denominator")
                    .help("Withdrawal fee numerator, fee amount is numerator divided by denominator [default: 0]"),
            ).arg(
                Arg::with_name("withdrawal_fee_denominator")
                    .long("withdrawal-fee-denominator")
                    .validator(is_parsable::<u64>)
                    .value_name("DENOMINATOR")
                    .takes_value(true)
                    .requires("withdrawal_fee_numerator")
                    .help("Withdrawal fee denominator, fee amount is numerator divided by denominator [default: 0]"),
            )
            .arg(
                Arg::with_name("deposit_fee_numerator")
                    .long("deposit-fee-numerator")
                    .validator(is_parsable::<u64>)
                    .value_name("NUMERATOR")
                    .takes_value(true)
                    .requires("deposit_fee_denominator")
                    .help("Deposit fee numerator, fee amount is numerator divided by denominator [default: 0]"),
            ).arg(
                Arg::with_name("deposit_fee_denominator")
                    .long("deposit-fee-denominator")
                    .validator(is_parsable::<u64>)
                    .value_name("DENOMINATOR")
                    .takes_value(true)
                    .requires("deposit_fee_numerator")
                    .help("Deposit fee denominator, fee amount is numerator divided by denominator [default: 0]"),
            )
            .arg(
                Arg::with_name("treasury_fee_numerator")
                    .long("treasury-fee-numerator")
                    .validator(is_parsable::<u64>)
                    .value_name("NUMERATOR")
                    .takes_value(true)
                    .requires("treasury_fee_denominator")
                    .help("Fee numerator assessed on taking rewards for treasury, fee amount is numerator divided by denominator [default: 0]"),
            ).arg(
                Arg::with_name("treasury_fee_denominator")
                    .long("treasury-fee-denominator")
                    .validator(is_parsable::<u64>)
                    .value_name("DENOMINATOR")
                    .takes_value(true)
                    .requires("treasury_fee_numerator")
                    .help("Fee denominator assessed on taking rewards for treasury, fee amount is numerator divided by denominator [default: 0]"),
            )
            .arg(
                Arg::with_name("validator_fee_numerator")
                    .long("validator-fee-numerator")
                    .validator(is_parsable::<u64>)
                    .value_name("NUMERATOR")
                    .takes_value(true)
                    .requires("validator_fee_denominator")
                    .help("Fee numerator assessed on taking rewards for validators, fee amount is numerator divided by denominator [default: 0]"),
            ).arg(
                Arg::with_name("validator_fee_denominator")
                    .long("validator-fee-denominator")
                    .validator(is_parsable::<u64>)
                    .value_name("DENOMINATOR")
                    .takes_value(true)
                    .requires("validator_fee_numerator")
                    .help("Fee denominator assessed on taking rewards for validators, fee amount is numerator divided by denominator [default: 0]"),
            )
            .arg(
                Arg::with_name("referral_fee")
                    .long("referral-fee")
                    .validator(is_valid_percentage)
                    .value_name("FEE_PERCENTAGE")
                    .takes_value(true)
                    .help("Referral fee percentage, maximum 100"),
            )
            .arg(
                Arg::with_name("max_validators")
                    .long("max-validators")
                    .short("m")
                    .validator(is_parsable::<u32>)
                    .value_name("NUMBER")
                    .takes_value(true)
                    .required(true)
                    .help("Max number of validators included in the stake pool"),
            )
            .arg(
                Arg::with_name("deposit_authority")
                    .long("deposit-authority")
                    .short("a")
                    .validator(is_valid_signer)
                    .value_name("DEPOSIT_AUTHORITY_KEYPAIR")
                    .takes_value(true)
                    .help("Deposit authority required to sign all deposits into the stake pool"),
            )
            .arg(
                Arg::with_name("pool_keypair")
                    .long("pool-keypair")
                    .short("p")
                    .validator(is_keypair_or_ask_keyword)
                    .value_name("PATH")
                    .takes_value(true)
                    .help("Stake pool keypair [default: new keypair]"),
            )
            .arg(
                Arg::with_name("validator_list_keypair")
                    .long("validator-list-keypair")
                    .validator(is_keypair_or_ask_keyword)
                    .value_name("PATH")
                    .takes_value(true)
                    .help("Validator list keypair [default: new keypair]"),
            )
            .arg(
                Arg::with_name("mint_keypair")
                    .long("mint-keypair")
                    .validator(is_keypair_or_ask_keyword)
                    .value_name("PATH")
                    .takes_value(true)
                    .help("Stake pool mint keypair [default: new keypair]"),
            )
            .arg(
                Arg::with_name("reserve_keypair")
                    .long("reserve-keypair")
                    .validator(is_keypair_or_ask_keyword)
                    .value_name("PATH")
                    .takes_value(true)
                    .help("Stake pool reserve keypair [default: new keypair]"),
            )
            .arg(
<<<<<<< HEAD
                Arg::with_name("treasury_keypair")
                    .long("treasury-keypair")
                    .validator(is_keypair_or_ask_keyword)
                    .value_name("PATH")
                    .takes_value(true)
                    .help("Treasury keypair [default: new keypair]"),
            )
            .arg(
                Arg::with_name("validator_fee_keypair")
                    .long("validator-fee-keypair")
                    .validator(is_keypair_or_ask_keyword)
                    .value_name("PATH")
                    .takes_value(true)
                    .help("Validator fee keypair [default: new keypair]"),
=======
                Arg::with_name("unsafe_fees")
                    .long("unsafe-fees")
                    .takes_value(false)
                    .help("Bypass fee checks, allowing pool to be created with unsafe fees"),
>>>>>>> b6bafc7a
            )
        )
        .subcommand(SubCommand::with_name("add-validator")
            .about("Add validator account to the stake pool. Must be signed by the pool staker.")
            .arg(
                Arg::with_name("pool")
                    .index(1)
                    .validator(is_pubkey)
                    .value_name("POOL_ADDRESS")
                    .takes_value(true)
                    .required(true)
                    .help("Stake pool address"),
            )
            .arg(
                Arg::with_name("vote_account")
                    .index(2)
                    .validator(is_pubkey)
                    .value_name("VOTE_ACCOUNT_ADDRESS")
                    .takes_value(true)
                    .required(true)
                    .help("The validator vote account that the stake is delegated to"),
            )
        )
        .subcommand(SubCommand::with_name("remove-validator")
            .about("Remove validator account from the stake pool. Must be signed by the pool staker.")
            .arg(
                Arg::with_name("pool")
                    .index(1)
                    .validator(is_pubkey)
                    .value_name("POOL_ADDRESS")
                    .takes_value(true)
                    .required(true)
                    .help("Stake pool address"),
            )
            .arg(
                Arg::with_name("vote_account")
                    .index(2)
                    .validator(is_pubkey)
                    .value_name("VOTE_ACCOUNT_ADDRESS")
                    .takes_value(true)
                    .required(true)
                    .help("Vote account for the validator to remove from the pool"),
            )
            .arg(
                Arg::with_name("new_authority")
                    .long("new-authority")
                    .validator(is_pubkey)
                    .value_name("ADDRESS")
                    .takes_value(true)
                    .help("New authority to set as Staker and Withdrawer in the stake account removed from the pool.
                          Defaults to the client keypair."),
            )
            .arg(
                Arg::with_name("stake_receiver")
                    .long("stake-receiver")
                    .validator(is_pubkey)
                    .value_name("ADDRESS")
                    .takes_value(true)
                    .help("Stake account to receive SOL from the stake pool. Defaults to a new stake account."),
            )
        )
        .subcommand(SubCommand::with_name("increase-validator-stake")
            .about("Increase stake to a validator, drawing from the stake pool reserve. Must be signed by the pool staker.")
            .arg(
                Arg::with_name("pool")
                    .index(1)
                    .validator(is_pubkey)
                    .value_name("POOL_ADDRESS")
                    .takes_value(true)
                    .required(true)
                    .help("Stake pool address"),
            )
            .arg(
                Arg::with_name("vote_account")
                    .index(2)
                    .validator(is_pubkey)
                    .value_name("VOTE_ACCOUNT_ADDRESS")
                    .takes_value(true)
                    .required(true)
                    .help("Vote account for the validator to increase stake to"),
            )
            .arg(
                Arg::with_name("amount")
                    .index(3)
                    .validator(is_amount)
                    .value_name("AMOUNT")
                    .takes_value(true)
                    .help("Amount in SOL to add to the validator stake account. Must be at least the rent-exempt amount for a stake plus 1 SOL for merging."),
            )
        )
        .subcommand(SubCommand::with_name("decrease-validator-stake")
            .about("Decrease stake to a validator, splitting from the active stake. Must be signed by the pool staker.")
            .arg(
                Arg::with_name("pool")
                    .index(1)
                    .validator(is_pubkey)
                    .value_name("POOL_ADDRESS")
                    .takes_value(true)
                    .required(true)
                    .help("Stake pool address"),
            )
            .arg(
                Arg::with_name("vote_account")
                    .index(2)
                    .validator(is_pubkey)
                    .value_name("VOTE_ACCOUNT_ADDRESS")
                    .takes_value(true)
                    .required(true)
                    .help("Vote account for the validator to decrease stake from"),
            )
            .arg(
                Arg::with_name("amount")
                    .index(3)
                    .validator(is_amount)
                    .value_name("AMOUNT")
                    .takes_value(true)
                    .help("Amount in SOL to remove from the validator stake account. Must be at least the rent-exempt amount for a stake."),
            )
        )
        .subcommand(SubCommand::with_name("set-preferred-validator")
            .about("Set the preferred validator for deposits or withdrawals. Must be signed by the pool staker.")
            .arg(
                Arg::with_name("pool")
                    .index(1)
                    .validator(is_pubkey)
                    .value_name("POOL_ADDRESS")
                    .takes_value(true)
                    .required(true)
                    .help("Stake pool address"),
            )
            .arg(
                Arg::with_name("preferred_type")
                    .index(2)
                    .value_name("OPERATION")
                    .possible_values(&["deposit", "withdraw"]) // PreferredValidatorType enum
                    .takes_value(true)
                    .required(true)
                    .help("Operation for which to restrict the validator"),
            )
            .arg(
                Arg::with_name("vote_account")
                    .long("vote-account")
                    .validator(is_pubkey)
                    .value_name("VOTE_ACCOUNT_ADDRESS")
                    .takes_value(true)
                    .help("Vote account for the validator that users must deposit into."),
            )
            .arg(
                Arg::with_name("unset")
                    .long("unset")
                    .takes_value(false)
                    .help("Unset the preferred validator."),
            )
            .group(ArgGroup::with_name("validator")
                .arg("vote_account")
                .arg("unset")
                .required(true)
            )
        )
        .subcommand(SubCommand::with_name("deposit-stake")
            .about("Deposit active stake account into the stake pool in exchange for pool tokens")
            .arg(
                Arg::with_name("pool")
                    .index(1)
                    .validator(is_pubkey)
                    .value_name("POOL_ADDRESS")
                    .takes_value(true)
                    .required(true)
                    .help("Stake pool address"),
            )
            .arg(
                Arg::with_name("stake_account")
                    .index(2)
                    .validator(is_pubkey)
                    .value_name("STAKE_ACCOUNT_ADDRESS")
                    .takes_value(true)
                    .required(true)
                    .help("Stake address to join the pool"),
            )
            .arg(
                Arg::with_name("withdraw_authority")
                    .long("withdraw-authority")
                    .validator(is_valid_signer)
                    .value_name("KEYPAIR")
                    .takes_value(true)
                    .help("Withdraw authority for the stake account to be deposited. [default: cli config keypair]"),
            )
            .arg(
                Arg::with_name("token_receiver")
                    .long("token-receiver")
                    .validator(is_pubkey)
                    .value_name("ADDRESS")
                    .takes_value(true)
                    .help("Account to receive the minted pool tokens. \
                          Defaults to the token-owner's associated pool token account. \
                          Creates the account if it does not exist."),
            )
            .arg(
                Arg::with_name("referrer")
                    .validator(is_pubkey)
                    .value_name("ADDRESS")
                    .takes_value(true)
                    .help("Pool token account to receive the referral fees for deposits. \
                          Defaults to the token receiver."),
            )
        )
        .subcommand(SubCommand::with_name("deposit-all-stake")
            .about("Deposit all active stake accounts into the stake pool in exchange for pool tokens")
            .arg(
                Arg::with_name("pool")
                    .index(1)
                    .validator(is_pubkey)
                    .value_name("POOL_ADDRESS")
                    .takes_value(true)
                    .required(true)
                    .help("Stake pool address"),
            )
            .arg(
                Arg::with_name("stake_authority")
                    .index(2)
                    .validator(is_pubkey)
                    .value_name("ADDRESS")
                    .takes_value(true)
                    .required(true)
                    .help("Stake authority address to search for stake accounts"),
            )
            .arg(
                Arg::with_name("withdraw_authority")
                    .long("withdraw-authority")
                    .validator(is_valid_signer)
                    .value_name("KEYPAIR")
                    .takes_value(true)
                    .help("Withdraw authority for the stake account to be deposited. [default: cli config keypair]"),
            )
            .arg(
                Arg::with_name("token_receiver")
                    .long("token-receiver")
                    .validator(is_pubkey)
                    .value_name("ADDRESS")
                    .takes_value(true)
                    .help("Account to receive the minted pool tokens. \
                          Defaults to the token-owner's associated pool token account. \
                          Creates the account if it does not exist."),
            )
            .arg(
                Arg::with_name("referrer")
                    .validator(is_pubkey)
                    .value_name("ADDRESS")
                    .takes_value(true)
                    .help("Pool token account to receive the referral fees for deposits. \
                          Defaults to the token receiver."),
            )
        )
        .subcommand(SubCommand::with_name("deposit-sol")
            .about("Deposit SOL into the stake pool in exchange for pool tokens")
            .arg(
                Arg::with_name("pool")
                    .index(1)
                    .validator(is_pubkey)
                    .value_name("POOL_ADDRESS")
                    .takes_value(true)
                    .required(true)
                    .help("Stake pool address"),
            ).arg(
                Arg::with_name("amount")
                    .index(2)
                    .validator(is_amount)
                    .value_name("AMOUNT")
                    .takes_value(true)
                    .help("Amount in SOL to deposit into the stake pool reserve account."),
            )
            .arg(
                Arg::with_name("from")
                    .long("from")
                    .validator(is_valid_signer)
                    .value_name("KEYPAIR")
                    .takes_value(true)
                    .help("Source account of funds. [default: cli config keypair]"),
            )
            .arg(
                Arg::with_name("token_receiver")
                    .long("token-receiver")
                    .validator(is_pubkey)
                    .value_name("POOL_TOKEN_RECEIVER_ADDRESS")
                    .takes_value(true)
                    .help("Account to receive the minted pool tokens. \
                          Defaults to the token-owner's associated pool token account. \
                          Creates the account if it does not exist."),
            )
            .arg(
                Arg::with_name("referrer")
                    .long("referrer")
                    .validator(is_pubkey)
                    .value_name("REFERRER_TOKEN_ADDRESS")
                    .takes_value(true)
                    .help("Account to receive the referral fees for deposits. \
                          Defaults to the token receiver."),
            )
        )
        .subcommand(SubCommand::with_name("list")
            .about("List stake accounts managed by this pool")
            .arg(
                Arg::with_name("pool")
                    .index(1)
                    .validator(is_pubkey)
                    .value_name("POOL_ADDRESS")
                    .takes_value(true)
                    .required(true)
                    .help("Stake pool address."),
            )
        )
        .subcommand(SubCommand::with_name("update")
            .about("Updates all balances in the pool after validator stake accounts receive rewards.")
            .arg(
                Arg::with_name("pool")
                    .index(1)
                    .validator(is_pubkey)
                    .value_name("POOL_ADDRESS")
                    .takes_value(true)
                    .required(true)
                    .help("Stake pool address."),
            )
            .arg(
                Arg::with_name("force")
                    .long("force")
                    .takes_value(false)
                    .help("Update all balances, even if it has already been performed this epoch."),
            )
            .arg(
                Arg::with_name("no_merge")
                    .long("no-merge")
                    .takes_value(false)
                    .help("Do not automatically merge transient stakes. Useful if the stake pool is in an expected state, but the balances still need to be updated."),
            )
        )
        .subcommand(SubCommand::with_name("withdraw-stake")
            .about("Withdraw active stake from the stake pool in exchange for pool tokens")
            .arg(
                Arg::with_name("pool")
                    .index(1)
                    .validator(is_pubkey)
                    .value_name("POOL_ADDRESS")
                    .takes_value(true)
                    .required(true)
                    .help("Stake pool address."),
            )
            .arg(
                Arg::with_name("amount")
                    .index(2)
                    .validator(is_amount)
                    .value_name("AMOUNT")
                    .takes_value(true)
                    .required(true)
                    .help("Amount of pool tokens to withdraw for activated stake."),
            )
            .arg(
                Arg::with_name("pool_account")
                    .long("pool-account")
                    .validator(is_pubkey)
                    .value_name("ADDRESS")
                    .takes_value(true)
                    .help("Pool token account to withdraw tokens from. Defaults to the token-owner's associated token account."),
            )
            .arg(
                Arg::with_name("stake_receiver")
                    .long("stake-receiver")
                    .validator(is_pubkey)
                    .value_name("STAKE_ACCOUNT_ADDRESS")
                    .takes_value(true)
                    .requires("withdraw_from")
                    .help("Stake account from which to receive a stake from the stake pool. Defaults to a new stake account."),
            )
            .arg(
                Arg::with_name("vote_account")
                    .long("vote-account")
                    .validator(is_pubkey)
                    .value_name("VOTE_ACCOUNT_ADDRESS")
                    .takes_value(true)
                    .help("Validator to withdraw from. Defaults to the largest validator stakes in the pool."),
            )
            .arg(
                Arg::with_name("use_reserve")
                    .long("use-reserve")
                    .takes_value(false)
                    .help("Withdraw from the stake pool's reserve. Only possible if all validator stakes are at the minimum possible amount."),
            )
            .group(ArgGroup::with_name("withdraw_from")
                .arg("use_reserve")
                .arg("vote_account")
            )
        )
        .subcommand(SubCommand::with_name("withdraw-sol")
            .about("Withdraw SOL from the stake pool's reserve in exchange for pool tokens")
            .arg(
                Arg::with_name("pool")
                    .index(1)
                    .validator(is_pubkey)
                    .value_name("POOL_ADDRESS")
                    .takes_value(true)
                    .required(true)
                    .help("Stake pool address."),
            )
            .arg(
                Arg::with_name("sol_receiver")
                    .index(2)
                    .validator(is_valid_pubkey)
                    .value_name("SYSTEM_ACCOUNT_ADDRESS_OR_KEYPAIR")
                    .takes_value(true)
                    .required(true)
                    .help("System account to receive SOL from the stake pool. Defaults to the payer."),
            )
            .arg(
                Arg::with_name("amount")
                    .index(3)
                    .validator(is_amount)
                    .value_name("AMOUNT")
                    .takes_value(true)
                    .required(true)
                    .help("Amount of pool tokens to withdraw for SOL."),
            )
            .arg(
                Arg::with_name("pool_account")
                    .long("pool-account")
                    .validator(is_pubkey)
                    .value_name("ADDRESS")
                    .takes_value(true)
                    .help("Pool token account to withdraw tokens from. Defaults to the token-owner's associated token account."),
            )
        )
        .subcommand(SubCommand::with_name("set-manager")
            .about("Change manager or fee receiver account for the stake pool. Must be signed by the current manager.")
            .arg(
                Arg::with_name("pool")
                    .index(1)
                    .validator(is_pubkey)
                    .value_name("POOL_ADDRESS")
                    .takes_value(true)
                    .required(true)
                    .help("Stake pool address."),
            )
            .arg(
                Arg::with_name("new_manager")
                    .long("new-manager")
                    .validator(is_valid_signer)
                    .value_name("KEYPAIR")
                    .takes_value(true)
                    .help("Keypair for the new stake pool manager."),
            )
            .arg(
                Arg::with_name("new_fee_receiver")
                    .long("new-fee-receiver")
                    .validator(is_pubkey)
                    .value_name("ADDRESS")
                    .takes_value(true)
                    .help("Public key for the new account to set as the stake pool fee receiver."),
            )
            .group(ArgGroup::with_name("new_accounts")
                .arg("new_manager")
                .arg("new_fee_receiver")
                .required(true)
                .multiple(true)
            )
        )
        .subcommand(SubCommand::with_name("set-staker")
            .about("Change staker account for the stake pool. Must be signed by the manager or current staker.")
            .arg(
                Arg::with_name("pool")
                    .index(1)
                    .validator(is_pubkey)
                    .value_name("POOL_ADDRESS")
                    .takes_value(true)
                    .required(true)
                    .help("Stake pool address."),
            )
            .arg(
                Arg::with_name("new_staker")
                    .index(2)
                    .validator(is_pubkey)
                    .value_name("ADDRESS")
                    .takes_value(true)
                    .help("Public key for the new stake pool staker."),
            )
        )
        .subcommand(SubCommand::with_name("set-funding-authority")
            .about("Change one of the funding authorities for the stake pool. Must be signed by the manager.")
            .arg(
                Arg::with_name("pool")
                    .index(1)
                    .validator(is_pubkey)
                    .value_name("POOL_ADDRESS")
                    .takes_value(true)
                    .required(true)
                    .help("Stake pool address."),
            )
            .arg(
                Arg::with_name("funding_type")
                    .index(2)
                    .value_name("FUNDING_TYPE")
                    .possible_values(&["stake-deposit", "sol-deposit", "sol-withdraw"]) // FundingType enum
                    .takes_value(true)
                    .required(true)
                    .help("Funding type to be updated."),
            )
            .arg(
                Arg::with_name("new_authority")
                    .index(3)
                    .validator(is_pubkey)
                    .value_name("AUTHORITY_ADDRESS")
                    .takes_value(true)
                    .help("Public key for the new stake pool funding authority."),
            )
            .arg(
                Arg::with_name("unset")
                    .long("unset")
                    .takes_value(false)
                    .help("Unset the stake deposit authority. The program will use a program derived address.")
            )
            .group(ArgGroup::with_name("validator")
                .arg("new_authority")
                .arg("unset")
                .required(true)
            )
        )
        .subcommand(SubCommand::with_name("set-fee")
            .about("Change the [epoch/withdraw/stake deposit/sol deposit] fee assessed by the stake pool. Must be signed by the manager.")
            .arg(
                Arg::with_name("pool")
                    .index(1)
                    .validator(is_pubkey)
                    .value_name("POOL_ADDRESS")
                    .takes_value(true)
                    .required(true)
                    .help("Stake pool address."),
            )
            .arg(Arg::with_name("fee_type")
                .index(2)
                .value_name("FEE_TYPE")
                .possible_values(&["epoch", "stake-deposit", "sol-deposit", "stake-withdrawal", "sol-withdrawal", "treasury", "validator"]) // FeeType enum
                .takes_value(true)
                .required(true)
                .help("Fee type to be updated."),
            )
            .arg(
                Arg::with_name("fee_numerator")
                    .index(3)
                    .validator(is_parsable::<u64>)
                    .value_name("NUMERATOR")
                    .takes_value(true)
                    .required(true)
                    .help("Fee numerator, fee amount is numerator divided by denominator."),
            )
            .arg(
                Arg::with_name("fee_denominator")
                    .index(4)
                    .validator(is_parsable::<u64>)
                    .value_name("DENOMINATOR")
                    .takes_value(true)
                    .required(true)
                    .help("Fee denominator, fee amount is numerator divided by denominator."),
            )
        )
        .subcommand(SubCommand::with_name("set-referral-fee")
            .about("Change the referral fee assessed by the stake pool for stake deposits. Must be signed by the manager.")
            .arg(
                Arg::with_name("pool")
                    .index(1)
                    .validator(is_pubkey)
                    .value_name("POOL_ADDRESS")
                    .takes_value(true)
                    .required(true)
                    .help("Stake pool address."),
            )
            .arg(Arg::with_name("fee_type")
                .index(2)
                .value_name("FEE_TYPE")
                .possible_values(&["stake", "sol"]) // FeeType enum, kind of
                .takes_value(true)
                .required(true)
                .help("Fee type to be updated."),
            )
            .arg(
                Arg::with_name("fee")
                    .index(3)
                    .validator(is_valid_percentage)
                    .value_name("FEE_PERCENTAGE")
                    .takes_value(true)
                    .required(true)
                    .help("Fee percentage, maximum 100"),
            )
        )
        .subcommand(SubCommand::with_name("list-all")
            .about("List information about all stake pools")
        )
        .subcommand(SubCommand::with_name("deposit-liquidity-sol")
            .about("Deposit SOL into the stake pool liquidity")
            .arg(
                Arg::with_name("pool")
                    .index(1)
                    .validator(is_pubkey)
                    .value_name("POOL_ADDRESS")
                    .takes_value(true)
                    .required(true)
                    .help("Stake pool address"),
            ).arg(
                Arg::with_name("amount")
                    .index(2)
                    .validator(is_amount)
                    .value_name("AMOUNT")
                    .takes_value(true)
                    .help("Amount in SOL to deposit into the stake pool reserve account."),
            )
            .arg(
                Arg::with_name("from")
                    .long("from")
                    .validator(is_valid_signer)
                    .value_name("KEYPAIR")
                    .takes_value(true)
                    .help("Source account of funds. [default: cli config keypair]"),
            )
        )
        .get_matches();

    let mut wallet_manager = None;
    let cli_config = if let Some(config_file) = matches.value_of("config_file") {
        solana_cli_config::Config::load(config_file).unwrap_or_default()
    } else {
        solana_cli_config::Config::default()
    };
    let config = {
        let json_rpc_url = value_t!(matches, "json_rpc_url", String)
            .unwrap_or_else(|_| cli_config.json_rpc_url.clone());

        let staker = get_signer(
            &matches,
            "staker",
            &cli_config.keypair_path,
            &mut wallet_manager,
            SignerFromPathConfig {
                allow_null_signer: false,
            },
        );

        let funding_authority = if matches.is_present("funding_authority") {
            Some(get_signer(
                &matches,
                "funding_authority",
                &cli_config.keypair_path,
                &mut wallet_manager,
                SignerFromPathConfig {
                    allow_null_signer: false,
                },
            ))
        } else {
            None
        };
        let manager = get_signer(
            &matches,
            "manager",
            &cli_config.keypair_path,
            &mut wallet_manager,
            SignerFromPathConfig {
                allow_null_signer: false,
            },
        );
        let token_owner = get_signer(
            &matches,
            "token_owner",
            &cli_config.keypair_path,
            &mut wallet_manager,
            SignerFromPathConfig {
                allow_null_signer: false,
            },
        );
        let fee_payer = get_signer(
            &matches,
            "fee_payer",
            &cli_config.keypair_path,
            &mut wallet_manager,
            SignerFromPathConfig {
                allow_null_signer: false,
            },
        );
        let verbose = matches.is_present("verbose");
        let output_format = matches
            .value_of("output_format")
            .map(|value| match value {
                "json" => OutputFormat::Json,
                "json-compact" => OutputFormat::JsonCompact,
                _ => unreachable!(),
            })
            .unwrap_or(if verbose {
                OutputFormat::DisplayVerbose
            } else {
                OutputFormat::Display
            });
        let dry_run = matches.is_present("dry_run");
        let no_update = matches.is_present("no_update");

        Config {
            rpc_client: RpcClient::new_with_commitment(json_rpc_url, CommitmentConfig::confirmed()),
            verbose,
            output_format,
            manager,
            staker,
            funding_authority,
            token_owner,
            fee_payer,
            dry_run,
            no_update,
        }
    };

    let _ = match matches.subcommand() {
        ("create-pool", Some(arg_matches)) => {
            let deposit_authority = keypair_of(arg_matches, "deposit_authority");
            let e_numerator = value_t_or_exit!(arg_matches, "epoch_fee_numerator", u64);
            let e_denominator = value_t_or_exit!(arg_matches, "epoch_fee_denominator", u64);
            let w_numerator = value_t!(arg_matches, "withdrawal_fee_numerator", u64);
            let w_denominator = value_t!(arg_matches, "withdrawal_fee_denominator", u64);
            let t_numerator = value_t!(arg_matches, "treasury_fee_numerator", u64);
            let t_denominator = value_t!(arg_matches, "treasury_fee_denominator", u64);
            let v_numerator = value_t!(arg_matches, "validator_fee_numerator", u64);
            let v_denominator = value_t!(arg_matches, "validator_fee_denominator", u64);
            let d_numerator = value_t!(arg_matches, "deposit_fee_numerator", u64);
            let d_denominator = value_t!(arg_matches, "deposit_fee_denominator", u64);
            let referral_fee = value_t!(arg_matches, "referral_fee", u8);
            let max_validators = value_t_or_exit!(arg_matches, "max_validators", u32);
            let pool_keypair = keypair_of(arg_matches, "pool_keypair");
            let validator_list_keypair = keypair_of(arg_matches, "validator_list_keypair");
            let mint_keypair = keypair_of(arg_matches, "mint_keypair");
            let reserve_keypair = keypair_of(arg_matches, "reserve_keypair");
<<<<<<< HEAD
            let treasury_keypair = keypair_of(arg_matches, "treasury_keypair");
            let validator_fee_keypair = keypair_of(arg_matches, "validator_fee_keypair");
=======
            let unsafe_fees = arg_matches.is_present("unsafe_fees");
>>>>>>> b6bafc7a
            command_create_pool(
                &config,
                deposit_authority,
                Fee {
                    numerator: e_numerator,
                    denominator: e_denominator,
                },
                Fee {
                    numerator: w_numerator.unwrap_or(0),
                    denominator: w_denominator.unwrap_or(0),
                },
                Fee {
                    numerator: d_numerator.unwrap_or(0),
                    denominator: d_denominator.unwrap_or(0),
                },
                Fee {
                    numerator: t_numerator.unwrap_or(0),
                    denominator: t_denominator.unwrap_or(0),
                },
                Fee {
                    numerator: v_numerator.unwrap_or(0),
                    denominator: v_denominator.unwrap_or(0),
                },
                referral_fee.unwrap_or(0),
                max_validators,
                pool_keypair,
                validator_list_keypair,
                mint_keypair,
                reserve_keypair,
<<<<<<< HEAD
                treasury_keypair,
                validator_fee_keypair,
=======
                unsafe_fees,
>>>>>>> b6bafc7a
            )
        }
        ("add-validator", Some(arg_matches)) => {
            let stake_pool_address = pubkey_of(arg_matches, "pool").unwrap();
            let vote_account_address = pubkey_of(arg_matches, "vote_account").unwrap();
            command_vsa_add(&config, &stake_pool_address, &vote_account_address)
        }
        ("remove-validator", Some(arg_matches)) => {
            let stake_pool_address = pubkey_of(arg_matches, "pool").unwrap();
            let vote_account = pubkey_of(arg_matches, "vote_account").unwrap();
            let new_authority = pubkey_of(arg_matches, "new_authority");
            let stake_receiver = pubkey_of(arg_matches, "stake_receiver");
            command_vsa_remove(
                &config,
                &stake_pool_address,
                &vote_account,
                &new_authority,
                &stake_receiver,
            )
        }
        ("increase-validator-stake", Some(arg_matches)) => {
            let stake_pool_address = pubkey_of(arg_matches, "pool").unwrap();
            let vote_account = pubkey_of(arg_matches, "vote_account").unwrap();
            let amount = value_t_or_exit!(arg_matches, "amount", f64);
            command_increase_validator_stake(&config, &stake_pool_address, &vote_account, amount)
        }
        ("decrease-validator-stake", Some(arg_matches)) => {
            let stake_pool_address = pubkey_of(arg_matches, "pool").unwrap();
            let vote_account = pubkey_of(arg_matches, "vote_account").unwrap();
            let amount = value_t_or_exit!(arg_matches, "amount", f64);
            command_decrease_validator_stake(&config, &stake_pool_address, &vote_account, amount)
        }
        ("set-preferred-validator", Some(arg_matches)) => {
            let stake_pool_address = pubkey_of(arg_matches, "pool").unwrap();
            let preferred_type = match arg_matches.value_of("preferred_type").unwrap() {
                "deposit" => PreferredValidatorType::Deposit,
                "withdraw" => PreferredValidatorType::Withdraw,
                _ => unreachable!(),
            };
            let vote_account = pubkey_of(arg_matches, "vote_account");
            let _unset = arg_matches.is_present("unset");
            // since unset and vote_account can't both be set, if unset is set
            // then vote_account will be None, which is valid for the program
            command_set_preferred_validator(
                &config,
                &stake_pool_address,
                preferred_type,
                vote_account,
            )
        }
        ("deposit-stake", Some(arg_matches)) => {
            let stake_pool_address = pubkey_of(arg_matches, "pool").unwrap();
            let stake_account = pubkey_of(arg_matches, "stake_account").unwrap();
            let token_receiver: Option<Pubkey> = pubkey_of(arg_matches, "token_receiver");
            let referrer: Option<Pubkey> = pubkey_of(arg_matches, "referrer");
            let withdraw_authority = get_signer(
                arg_matches,
                "withdraw_authority",
                &cli_config.keypair_path,
                &mut wallet_manager,
                SignerFromPathConfig {
                    allow_null_signer: false,
                },
            );
            command_deposit_stake(
                &config,
                &stake_pool_address,
                &stake_account,
                withdraw_authority,
                &token_receiver,
                &referrer,
            )
        }
        ("deposit-sol", Some(arg_matches)) => {
            let stake_pool_address = pubkey_of(arg_matches, "pool").unwrap();
            let token_receiver: Option<Pubkey> = pubkey_of(arg_matches, "token_receiver");
            let referrer: Option<Pubkey> = pubkey_of(arg_matches, "referrer");
            let from = keypair_of(arg_matches, "from");
            let amount = value_t_or_exit!(arg_matches, "amount", f64);
            command_deposit_sol(
                &config,
                &stake_pool_address,
                &from,
                &token_receiver,
                &referrer,
                amount,
            )
        }
        ("list", Some(arg_matches)) => {
            let stake_pool_address = pubkey_of(arg_matches, "pool").unwrap();
            command_list(&config, &stake_pool_address)
        }
        ("update", Some(arg_matches)) => {
            let stake_pool_address = pubkey_of(arg_matches, "pool").unwrap();
            let no_merge = arg_matches.is_present("no_merge");
            let force = arg_matches.is_present("force");
            command_update(&config, &stake_pool_address, force, no_merge)
        }
        ("withdraw-stake", Some(arg_matches)) => {
            let stake_pool_address = pubkey_of(arg_matches, "pool").unwrap();
            let vote_account = pubkey_of(arg_matches, "vote_account");
            let pool_account = pubkey_of(arg_matches, "pool_account");
            let pool_amount = value_t_or_exit!(arg_matches, "amount", f64);
            let stake_receiver = pubkey_of(arg_matches, "stake_receiver");
            let use_reserve = arg_matches.is_present("use_reserve");
            command_withdraw_stake(
                &config,
                &stake_pool_address,
                use_reserve,
                &vote_account,
                &stake_receiver,
                &pool_account,
                pool_amount,
            )
        }
        ("withdraw-sol", Some(arg_matches)) => {
            let stake_pool_address = pubkey_of(arg_matches, "pool").unwrap();
            let pool_account = pubkey_of(arg_matches, "pool_account");
            let pool_amount = value_t_or_exit!(arg_matches, "amount", f64);
            let sol_receiver = get_signer(
                arg_matches,
                "sol_receiver",
                &cli_config.keypair_path,
                &mut wallet_manager,
                SignerFromPathConfig {
                    allow_null_signer: true,
                },
            )
            .pubkey();
            command_withdraw_sol(
                &config,
                &stake_pool_address,
                &pool_account,
                &sol_receiver,
                pool_amount,
            )
        }
        ("set-manager", Some(arg_matches)) => {
            let stake_pool_address = pubkey_of(arg_matches, "pool").unwrap();
            let new_manager: Option<Keypair> = keypair_of(arg_matches, "new_manager");
            let new_fee_receiver: Option<Pubkey> = pubkey_of(arg_matches, "new_fee_receiver");
            command_set_manager(
                &config,
                &stake_pool_address,
                &new_manager,
                &new_fee_receiver,
            )
        }
        ("set-staker", Some(arg_matches)) => {
            let stake_pool_address = pubkey_of(arg_matches, "pool").unwrap();
            let new_staker = pubkey_of(arg_matches, "new_staker").unwrap();
            command_set_staker(&config, &stake_pool_address, &new_staker)
        }
        ("set-funding-authority", Some(arg_matches)) => {
            let stake_pool_address = pubkey_of(arg_matches, "pool").unwrap();
            let new_authority = pubkey_of(arg_matches, "new_authority");
            let funding_type = match arg_matches.value_of("funding_type").unwrap() {
                "sol-deposit" => FundingType::SolDeposit,
                "stake-deposit" => FundingType::StakeDeposit,
                "sol-withdraw" => FundingType::SolWithdraw,
                _ => unreachable!(),
            };
            let _unset = arg_matches.is_present("unset");
            command_set_funding_authority(&config, &stake_pool_address, new_authority, funding_type)
        }
        ("set-fee", Some(arg_matches)) => {
            let stake_pool_address = pubkey_of(arg_matches, "pool").unwrap();
            let numerator = value_t_or_exit!(arg_matches, "fee_numerator", u64);
            let denominator = value_t_or_exit!(arg_matches, "fee_denominator", u64);
            let new_fee = Fee {
                denominator,
                numerator,
            };
            match arg_matches.value_of("fee_type").unwrap() {
                "epoch" => command_set_fee(&config, &stake_pool_address, FeeType::Epoch(new_fee)),
                "stake-deposit" => {
                    command_set_fee(&config, &stake_pool_address, FeeType::StakeDeposit(new_fee))
                }
                "sol-deposit" => {
                    command_set_fee(&config, &stake_pool_address, FeeType::SolDeposit(new_fee))
                }
                "stake-withdrawal" => command_set_fee(
                    &config,
                    &stake_pool_address,
                    FeeType::StakeWithdrawal(new_fee),
                ),
                "sol-withdrawal" => command_set_fee(
                    &config,
                    &stake_pool_address,
                    FeeType::SolWithdrawal(new_fee),
                ),
                "treasury" => {
                    command_set_fee(&config, &stake_pool_address, FeeType::Treasury(new_fee))
                }
                "validator" => {
                    command_set_fee(&config, &stake_pool_address, FeeType::Validator(new_fee))
                }
                _ => unreachable!(),
            }
        }
        ("set-referral-fee", Some(arg_matches)) => {
            let stake_pool_address = pubkey_of(arg_matches, "pool").unwrap();
            let fee = value_t_or_exit!(arg_matches, "fee", u8);
            assert!(
                fee <= 100u8,
                "Invalid fee {}%. Fee needs to be in range [0-100]",
                fee
            );
            let fee_type = match arg_matches.value_of("fee_type").unwrap() {
                "sol" => FeeType::SolReferral(fee),
                "stake" => FeeType::StakeReferral(fee),
                _ => unreachable!(),
            };
            command_set_fee(&config, &stake_pool_address, fee_type)
        }
        ("list-all", _) => command_list_all_pools(&config),
        ("deposit-all-stake", Some(arg_matches)) => {
            let stake_pool_address = pubkey_of(arg_matches, "pool").unwrap();
            let stake_authority = pubkey_of(arg_matches, "stake_authority").unwrap();
            let token_receiver: Option<Pubkey> = pubkey_of(arg_matches, "token_receiver");
            let referrer: Option<Pubkey> = pubkey_of(arg_matches, "referrer");
            let withdraw_authority = get_signer(
                arg_matches,
                "withdraw_authority",
                &cli_config.keypair_path,
                &mut wallet_manager,
                SignerFromPathConfig {
                    allow_null_signer: false,
                },
            );
            command_deposit_all_stake(
                &config,
                &stake_pool_address,
                &stake_authority,
                withdraw_authority,
                &token_receiver,
                &referrer,
            )
        }
        ("deposit-liquidity-sol", Some(arg_matches)) => {
            let stake_pool_address = pubkey_of(arg_matches, "pool").unwrap();
            let from = keypair_of(arg_matches, "from");
            let amount = value_t_or_exit!(arg_matches, "amount", f64);
            command_deposit_liquidity_sol(
                &config,
                &stake_pool_address,
                &from,
                amount,
            )
        }
        _ => unreachable!(),
    }
    .map_err(|err| {
        eprintln!("{}", err);
        exit(1);
    });
}<|MERGE_RESOLUTION|>--- conflicted
+++ resolved
@@ -218,28 +218,19 @@
     config: &Config,
     deposit_authority: Option<Keypair>,
     epoch_fee: Fee,
-<<<<<<< HEAD
     stake_withdrawal_fee: Fee,
     stake_deposit_fee: Fee,
     treasury_fee: Fee,
     validator_fee: Fee,
     stake_referral_fee: u8,
-=======
-    withdrawal_fee: Fee,
-    deposit_fee: Fee,
-    referral_fee: u8,
->>>>>>> b6bafc7a
     max_validators: u32,
     stake_pool_keypair: Option<Keypair>,
     validator_list_keypair: Option<Keypair>,
     mint_keypair: Option<Keypair>,
     reserve_keypair: Option<Keypair>,
-<<<<<<< HEAD
     treasury_keypair: Option<Keypair>,
     validator_fee_keypair: Option<Keypair>,
-=======
     unsafe_fees: bool,
->>>>>>> b6bafc7a
 ) -> CommandResult {
     if !unsafe_fees {
         check_stake_pool_fees(&epoch_fee, &withdrawal_fee, &deposit_fee)?;
@@ -414,17 +405,11 @@
                 &spl_token::id(),
                 deposit_authority.as_ref().map(|x| x.pubkey()),
                 epoch_fee,
-<<<<<<< HEAD
                 stake_withdrawal_fee,
                 stake_deposit_fee,
                 stake_referral_fee,
                 treasury_fee,
                 validator_fee,
-=======
-                withdrawal_fee,
-                deposit_fee,
-                referral_fee,
->>>>>>> b6bafc7a
                 max_validators,
             ),
         ],
@@ -2195,7 +2180,6 @@
                     .help("Stake pool reserve keypair [default: new keypair]"),
             )
             .arg(
-<<<<<<< HEAD
                 Arg::with_name("treasury_keypair")
                     .long("treasury-keypair")
                     .validator(is_keypair_or_ask_keyword)
@@ -2210,12 +2194,13 @@
                     .value_name("PATH")
                     .takes_value(true)
                     .help("Validator fee keypair [default: new keypair]"),
-=======
+            )
+            .arg(
                 Arg::with_name("unsafe_fees")
                     .long("unsafe-fees")
                     .takes_value(false)
                     .help("Bypass fee checks, allowing pool to be created with unsafe fees"),
->>>>>>> b6bafc7a
+
             )
         )
         .subcommand(SubCommand::with_name("add-validator")
@@ -2947,12 +2932,9 @@
             let validator_list_keypair = keypair_of(arg_matches, "validator_list_keypair");
             let mint_keypair = keypair_of(arg_matches, "mint_keypair");
             let reserve_keypair = keypair_of(arg_matches, "reserve_keypair");
-<<<<<<< HEAD
             let treasury_keypair = keypair_of(arg_matches, "treasury_keypair");
             let validator_fee_keypair = keypair_of(arg_matches, "validator_fee_keypair");
-=======
             let unsafe_fees = arg_matches.is_present("unsafe_fees");
->>>>>>> b6bafc7a
             command_create_pool(
                 &config,
                 deposit_authority,
@@ -2982,12 +2964,9 @@
                 validator_list_keypair,
                 mint_keypair,
                 reserve_keypair,
-<<<<<<< HEAD
                 treasury_keypair,
                 validator_fee_keypair,
-=======
                 unsafe_fees,
->>>>>>> b6bafc7a
             )
         }
         ("add-validator", Some(arg_matches)) => {
